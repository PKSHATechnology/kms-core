--- conflicted
+++ resolved
@@ -1,10 +1,6 @@
 {
   "name": "core",
-<<<<<<< HEAD
   "version": "7.0.0-dev",
-=======
-  "version": "6.13.1-dev",
->>>>>>> cd9006f0
   "code": {
     "kmd": {
       "java": {
