<<<<<<< HEAD
kms-core (7.0.0-0kurento1) UNRELEASED; urgency=medium
=======
kms-core (6.13.1-0kurento1) UNRELEASED; urgency=medium
>>>>>>> cd9006f0

  [ Juan Navarro ]
  * UNRELEASED

<<<<<<< HEAD
  [ Mario Jr ]
  * First version of GStreamer 1.14 port

  [ Juan Navarro ]
  * debian/control: Add deps needed for building and testing

 -- Juan Navarro <juan.navarro@gmx.es>  Mon, 10 Jun 2019 11:12:34 +0200
=======
 -- Juan Navarro <juan.navarro@gmx.es>  Thu, 19 Dec 2019 19:17:37 +0100

kms-core (6.13.0-0kurento1) testing; urgency=medium

  * Prepare release 6.13.0-0kurento1
  * debian/control: Add missing dependency
  * fixup! debian/control: Add missing dependency
  * debian/control: Add build-essential to Build-Depends

 -- Juan Navarro <juan.navarro@gmx.es>  Tue, 17 Dec 2019 13:37:54 +0100

kms-core (6.12.0-0kurento1) testing; urgency=medium

  * Prepare release 6.12.0-0kurento1
  * debian: Follow FHS, create kurento home dir in /var/lib/kurento

 -- Juan Navarro <juan.navarro@gmx.es>  Mon, 14 Oct 2019 19:12:34 +0200

kms-core (6.11.0-0kurento1) testing; urgency=medium

  * Prepare release 6.11.0-0kurento1

 -- Juan Navarro <juan.navarro@gmx.es>  Fri, 19 Jul 2019 19:47:54 +0200
>>>>>>> cd9006f0

kms-core (6.10.0-0kurento1) testing; urgency=medium

  * debian: Review for 18.04 build

 -- Juan Navarro <juan.navarro@gmx.es>  Thu, 04 Apr 2019 10:32:31 +0200

kms-core (6.8.1) testing; urgency=medium

  * Prepare release 6.8.1

 -- Juan Navarro Moreno <juan.navarro@gmx.es>  Tue, 23 Oct 2018 16:23:46 +0200

kms-core (6.8.0) testing; urgency=medium

  * debian/rules: Remove 'override_dh_auto_test'
  * Prepare release 6.8.0

 -- Juan Navarro Moreno <juan.navarro@gmx.es>  Wed, 26 Sep 2018 11:30:00 +0200

kms-core (6.7.3) testing; urgency=medium

  [ Juan Navarro Moreno ]
  * Prepare release 6.7.2

 -- Juan Navarro Moreno <juan.navarro@gmx.es>  Fri, 27 Jul 2018 10:20:30 +0100

kms-core (6.7.2) testing; urgency=medium

  [ Juan Navarro Moreno ]
  * Prepare release 6.7.2

 -- Juan Navarro Moreno <juan.navarro@gmx.es>  Fri, 11 May 2018 10:20:30 +0100

kms-core (6.7.1) testing; urgency=medium

  [ Juan Navarro Moreno ]
  * Prepare release 6.7.0

 -- Juan Navarro Moreno <juan.navarro@gmx.es>  Wed, 21 Mar 2018 16:20:32 +0100

kms-core (6.7.0) testing; urgency=medium

  [ Juan Navarro Moreno ]
  * Remove version numbers from package names
  * Align all version numbers of KMS-related modules
  * Updates to debian/control:
    - Maintainer: Kurento <kurento@googlegroups.com>
    - Standards-Version: 4.0.0
    - Homepage: www.kurento.org (let server redirect to HTTPS if available)
    - Vcs-Git: https://github.com/Kurento/*.git (use secure URL)
    - Section: libs|libdevel|devel|debug|video (set appropriate one for
      each binary package)
    - Description: Review description text
  * Updates to debian/copyright:
    - Refer to '/usr/share/common-licenses/Apache-2.0' rather than
      quoting the license text.
  * Updates to debian/docs:
    - Added file CHANGELOG.md
  * Prepare release 6.7.0

 -- Juan Navarro Moreno <juan.navarro@gmx.es>  Wed, 25 Jan 2018 13:05:00 +0100

kms-core-6.0 (6.6.3) testing; urgency=medium

  [ Juan Navarro Moreno ]

  * Changed
    - Prevent frames from building up in the buffer if the CPU falls behind,
      by @kc7bfi (David Robison).
  * Prepare release 6.6.3

 -- Juan Navarro Moreno <juan.navarro@gmx.es>  Thu, 10 Aug 2017 16:07:16 +0200

kms-core-6.0 (6.6.2) testing; urgency=medium

  [ Juan Navarro Moreno ]

  * Added
    - REMB: Add "COMEDIA"/automatic port discovery.
    - REMB: Enable for RTP connections. Previously, it would only work for
      WebRTC.
  * Changed
    - Old ChangeLog.md moved to the new format in this CHANGELOG.md file.
    - CMake: Full review of all CMakeLists.txt files to tidy up and homogenize
      code style and compiler flags.
    - CMake: Position Independent Code flags ("-fPIC") were scattered around
      projects, and are now removed. Instead, the more CMake-idiomatic variable
      "CMAKE_POSITION_INDEPENDENT_CODE" is used.
    - CMake: All projects now compile with
      "[-std=c11|-std=c++11] -Wall -Werror -pthread".
    - CMake: Debug builds now compile with "-g -O0" (while default CMake used
      "-O1" for Debug builds).
    - CMake: include() and import() commands were moved to the code areas where
      they are actually required.
    - REMB: Limit estimations to the "double of the max bitrate" only in
      increment phase.
    - REMB: Make "minVideoRecvBandwidth" always >= 30 kbps.
  * Fixed
    - Bugfix: Out of bound access on SDP medias.
    - Use format macros to fix compiler errors on 32bit systems, by @fancycode
      (Joachim Bauch).
    - When a non incremental PTS is discovered in an input stream, the internal
      DTS gets updated with the new PTS value.
  * Prepare release 6.6.2

 -- Juan Navarro Moreno <juan.navarro@gmx.es>  Fri, 24 Jul 2017 11:00:00 +0200

kms-core-6.0 (6.6.1) testing; urgency=medium

  [ Jose Antonio Santos Cadenas ]
  * Prepare for next development iteration

  [ Miguel París Díaz ]
  * utils: adjust PTS after utility
  * basertpendpoint: enable PTS adjustment for depayloader output
  * enctreebin: use a local var for encoder sink pad
  * filterelement: use a leaky queue before the filter
  * enctreebin: add queue before encoder

  [ Jose Antonio Santos Cadenas ]
  * kmselement: Do not use KMS_ELEMENT_LOCK for accept_eos property

  [ Miguel París Díaz ]
  * utils: do not apply hack when PTS increment is greater than 200 msec

  [ Jose Antonio Santos Cadenas ]
  * CMake: Use relative source and build directories
  * CMake: Do not make global includes
  * CodeGenerator: Include dependencies using with a proper name
  * FindGstCommons: Allow including from the same project
  * rtpendpoint: Add more directories to get modules
  * CMake: Rename rtp_endpoint test program
  * CodeGenerator: Allow profiding multiple KURENTO_MODULES_DIR
  * sdp_agent: Do not update for index twice

  [ Miguel París Díaz ]
  * sdpagent: fix leak when group not provied

  [ Jose Antonio Santos Cadenas ]
  * Include boost libraries correctly
  * UriEndpointImpl: Use std regex instead of boost if possible
  * debian/control: Require boost-regex-dev as a dev dependency

  [ Santiago Carot-Nemesio ]
  * kmsuriendpoint: Notify errors
  * kmsuriendpoint: Provide method to get the state without using GObject's marshalling for getters/setters

  [ Jose Antonio Santos Cadenas ]
  * CodeGenerator: Make code generation depend on code generator changes
  * CodeGenerator: Link configuration files to binary dir
  * Fix clang compilation problems in trusty
  * Prepare release 6.6.1

  [ Jose Antonio Santos ]

 -- Jose Antonio Santos Cadenas <santoscadenas@gmail.com>  Fri, 30 Sep 2016 11:40:03 +0200

kms-core-6.0 (6.6.0) testing; urgency=medium

  [ Jose Antonio Santos Cadenas ]
  * Prepare for next development iteration

  [ Santiago Carot-Nemesio ]
  * kmssdpagent: Fix memory leak
  * kmssdpagent: Change management of negotiations

  [ Miguel París Díaz ]
  * sdpagent: improve MediaConfig param names

  [ Javier Lopez ]
  * [kmd] Improvements in MediaObject reference documentation

  [ David Fernandez ]
  * basertpendpoint: Add debug info to timestamp algorithm

  [ Santiago Carot-Nemesio ]
  * MediaSet: Do not show an error if any object does not have children

  [ Miguel París Díaz ]
  * remb: move section mark to correct place
  * Use g_object_set|get_qdata
  * passthrough: do not connect audio, it is not expected

  [ Jose Antonio Santos Cadenas ]
  * SignalHandler: Return correct type when callback does not return void
  * basertpendpoint.c: Do not use SR packages data if packet count is 0
  * basertpendpoint: Do not produce negative pts values
  * basertpendpoint: Improve detection of invalid pts values
  * basertpendpoint: Improve rtp stats file name

  [ David Fernandez ]
  * kmsaudiomixer: Fix variable names in if comparison
  * kmsaudiomixer: Set latency property to audiomixer
  * kmsaudiomixer: Change min latency in answer to latency query
  * kmsaudiomixer: Answer latency queries in old audiomixer pads
  * agnosticbin: Increase leaky time in agnosticbin

  [ Jose Antonio Santos Cadenas ]
  * MediaSet: Add objects to its parent's sesssion
  * MediaSet: Call postConstructor correctly

  [ Santiago Carot-Nemesio ]
  * gstsdpdirection: Turn sdpdirection into an enumerated gobject property

  [ Jose Antonio Santos Cadenas ]
  * kmselement: Add function to set add sink pads using MediaType

  [ Miguel París Díaz ]
  * utils: support BufferList in drop_until_keyframe utility
  * utils: fix memory leaks in tests
  * utils: fix event leak in event_function utility

  [ Jose Antonio Santos Cadenas ]
  * MediaElement: Add support for connecting other descriptions than default
  * MediaElementImpl: Fix connection for default description
  * kmsutils: Add utility to convert between KmsMediaType and KmsElementPadType

  [ Santiago Carot-Nemesio ]
  * sdpagent: Fix bad payload provided in offers that are already generated
  * sdpagent: Minimize usage of SdpMessageContext which is expected to be deprecated in due time
  * sdpagent: Take into account previous offer to generate a new offer
  * sdpagent: Clean up code
  * sdpagent: Do not use protocol for media handler type
  * sdpagent: Do not use callbacks to iterate lists when errors should be notified

  [ David Fernandez ]
  * agnosticbin: Remove features from caps before check the intersection

  [ Jose Antonio Santos Cadenas ]
  * kmselement: Improve performance of release_requested_pad

  [ David Fernandez ]
  * agnosticbin: Dont allow RTP caps as input

  [ Jose Antonio Santos Cadenas ]
  * MediaElement: Fix disconnect method

  [ Santiago Carot-Nemesio ]
  * Fix SDP agent to generate already offered groups

  [ Miguel París Díaz ]
  * agnosticbin: set state to NULL after removing the element
  * agnosticbin: link treebins properly to avoid possible deadlock when setting state to NULL

  [ Jose Antonio Santos Cadenas ]
  * sdp_agent: Fix compilation issue on xenial

  [ Miguel París Díaz ]
  * sdpagent: do not log an error a non-error case

  [ Jose Antonio Santos Cadenas ]
  * MediaElement: let sink element prepare connection
  * MediaElementImpl: Fix the way that sinkPad name is created

  [ Miguel París Díaz ]
  * utils: add is_remb_event_upstream function

  [ Jose Antonio Santos Cadenas ]
  * ServerManagerImpl: Add method getUsedMemory

  [ Miguel París Díaz ]
  * CMakeLists: take into account previous value of GST_PLUGIN_PATH

  [ Jose Antonio Santos Cadenas ]
  * sdprtpavpfmediahandler: Add new constructor with udp_tls transport
  * sdppayloadmanager: Add the possibility of re-using pt's for the same codec

  [ Miguel París Díaz ]
  * treebin: handle input_caps into a critical section

  [ Jose Antonio Santos Cadenas ]
  * MediaElementImpl: Initialize attributes correctly

  [ Miguel París Díaz ]
  * MediaElementImpl: remove element before setting to NULL
  * MediaPipelineImpl: remove signal from bus after setting pipeline to NULL state
  * MediaElementImpl: disconnect: remove connection from sinks map if also sink element matches

  [ José Antonio Santos Cadenas ]
  * Revert "MediaElementImpl: remove element before setting to NULL"

  [ Santiago Carot-Nemesio ]
  * kmssdpagent: Notify change of states
  * kmssdpagent: Notify errors
  * kmssdpcontext: Include connection when copying session attributes
  * Revert "kmssdpagent: Notify errors"

  [ José Antonio Santos Cadenas ]
  * Revert "kmssdpcontext: Include connection when copying session attributes"

  [ Miguel París Díaz ]
  * basertpendpoint: write original pts in stats file

  [ Jose Antonio Santos Cadenas ]
  * Fix compilation warnings when using clang

  [ Miguel París Díaz ]
  * CMakeLists (sdpagent): remove extra line at the end of the file
  * CMakeLists: remove uneded var

  [ Jose Antonio Santos Cadenas ]
  * MediaSet: Use default logging instead of loging to stderr

  [ José Antonio Santos Cadenas ]
  * Revert "Revert "kmssdpcontext: Include connection when copying session attributes""

  [ Santiago Carot-Nemesio ]
  * kmssdpsession: Do not use media config
  * kmsirtpsessionmanager: Remove mediaconfig from API
  * kmsbasertpsession: Do not use mediaconfig
  * kmssdpsession: Remove media context
  * kmsbasesdpendpoint: Remove media context from API
  * kmssdpagent: Do not provide a SdpMessageContext when generating answers
  * kmssdpagent: Remove deprecated function from API
  * kmssdpagent: Remove deprecated management of groups
  * kmssdpagent: Get the group of the handler
  * kmssdpagent: Remove deprecated callback
  * kmssdpagent: Allow to get mediahandler by index
  * kmssdpagent: Set id and index for all medias handlers
  * kmssdpagent: Check handler compatibility before using it
  * kmssdpagent: Remove SdpMediaConfig from offer and answer callbacks
  * kmssdpagent: Remove mediacontext data structures from public API
  * kmssdpagent: Do not use message context when generating offers
  * SDPAgent: Remove Mediacontext from handler and extension APIs
  * kmssdpagent: Do not use message context when generating answers
  * kmssdpcontext: Purge

  [ Miguel París Díaz ]
  * sdpsession (generate_offer, process_offer): return proper value when error

  [ Santiago Carot-Nemesio ]
  * kmsrecordingprofile: Add new JPEG profile for video only
  * UriEndpointImpl: Add readonly property to get state of the endpoint
  * UriEndpointImpl: Do not redefine types
  * UriEndpointImpl: Add signal to notify changes of state

  [ Jose Antonio Santos Cadenas ]
  * Fix compilation using 02 flag

  [ David Fernandez ]
  * kmsbasertpendpoint: Calculate REMB stats for correct session

  [ Miguel París Díaz ]
  * rtpsync: library for synchronizing RTP packets
  * rtpsynccontext: add stats file functionality
  * rtpsynchronizer: interpolate RTP ts if there is not RTCP sync info
  * rtpsynchronizer: check wrap down, wrap up and out of range for PTSs
  * rtpsynchronizer: write stats
  * basertpendpoint: use sync library
  * basertpendpoint: hack to avoid wrong PTS assignament due to a Firefox bug
  * rtpsynchronizer: support for feeded sorted mode
  * rtpsynchronizer: do not use hash table for clock_rates
  * rtpsync: use macros to simplify tests

  [ Jose Antonio Santos Cadenas ]
  * Install correctly rtpsync library headers

  [ Santiago Carot-Nemesio ]
  * sdpagent: Notify errors
  * kmsbasesdpendpoint: Allow negotiate medias even if they are bundled or not

  [ David Fernandez ]
  * UriEndpointImpl: Change escaped slashes '%2F' by '/'

  [ Miguel París Díaz ]
  * kmselement: fix MediaFlowData ref management
  * kmselement: keep clock ref in order to keep ClockId valid
  * kmselement: use thread pool to signal media flow events
  * Revert "kmselement: use thread pool to signal media flow events"
  * kmselement: use KmsLoop for attaching timers to check media flow

  [ Jose Antonio Santos Cadenas ]
  * MediaElement: Remove signal handlers before disconecting element
  * MediaElement: Insert data in map using custom [] operator
  * ChangeLog.md: Prepare release notes for 6.6.0
  * Prepare release 6.6.0

  [ Jose Antonio Santos ]

 -- Jose Antonio Santos Cadenas <santoscadenas@gmail.com>  Fri, 09 Sep 2016 16:35:01 +0200

kms-core-6.0 (6.5.0) testing; urgency=medium

  [ Jose Antonio Santos Cadenas ]
  * Prepare for next development iteration

  [ David Fernandez ]
  * kmselement: Add a weak_ptr to avoid race conditions

  [ Miguel París Díaz ]
  * remb: reduce log level

  [ Jose Antonio Santos Cadenas ]
  * kmselement.c: Ensure the flow_data is not destroyed while in use

  [ David Fernandez ]
  * MediaObjectImpl: Add functions to get values from any node of the config file

  [ Jose Antonio Santos Cadenas ]
  * MediaObjectImpl: Set destroy functions for media flow data everywhere

  [ Santiago Carot-Nemesio ]
  * kmsstats: Move common code to stats
  * kmslist: Fix segmentation fault releasing a NULL pointer value
  * kmsbasertpendpoint: Fix e2e stats
  * kmsbasertpendpoint: bring down severity log

  [ Miguel París Díaz ]
  * basertpsession: remove references to "stats" property

  [ David Fernandez ]
  * Revert "kmsfilterelement: Add a leaky queue before video filters"
  * kmsagnosticbin: Set the queue at the video RAW outputs as leaky

  [ Jose Antonio Santos Cadenas ]
  * sdp_utils: Add function to get pt from codec name

  [ Santiago Carot-Nemesio ]
  * kmssdprtpavpmediahandler: Fix debug name
  * kmssdprtpavpmediahandler: Process attributes after analize supported payloads
  * kmssdpulpfecext: Add extension to manage ulpfec RFC 5109
  * kmssdpredundantext: Add extension to manage redundancy RFC 2198
  * kmsbasertpendpoint: Configure FEC if it's supported

  [ Jose Antonio Santos Cadenas ]
  * Fix compilation warning when using clang

  [ Raúl Benítez Mejías ]
  * Add badges into all README.md

  [ David Fernandez ]
  * kmsutils: Add generate_fingerprint_from_pem to utils
  * kmselement: Avoid error if output elements are still not configured
  * kmsutils: Add kms_utils_ prefix to generate_fingerprint_from_pem

  [ Miguel París Díaz ]
  * remb: make increment phase more aggressive
  * remb: reduce log level when received REMB packets contain more than one ssrc
  * sdpcontext: fix is_inactive function

  [ Jose Antonio Santos Cadenas ]
  * basertpendpoint: Print csv stats if a environment variable is set
  * basertpendpoint: Perform synchronization based on rtcp packages
  * basertpendpoint: Release mutex correctly

  [ David Fernandez ]
  * kmsagnosticbin: Set to unlimited the max output bitrate if it set to 0
  * MediaElementImpl: Fix typo max/minOutput methods
  * BaseRtpEndpointImpl: Remove unused variable
  * core.kmd.json: Change doc of field name in MediaLatencyStat

  [ Miguel París Díaz ]
  * kmsbasertpendpoint: fix unlimited (0) management for "max-video-send-bandwidth"

  [ Jose Antonio Santos Cadenas ]
  * basertpendpoint: Generate stats on a user defined directory

  [ Santiago Carot-Nemesio ]
  * kmsbasertpendpoint: Set picture id in vp8 payloader

  [ Jose Antonio Santos Cadenas ]
  * MediObjectImpl.hpp: Reformat source
  * MediaObject: Unify all the functions to get values from config

  [ Santiago Carot-Nemesio ]
  * kmsutils: Add helper function to chain event functions avoiding infinite nested calls
  * kmstreebin: Use new helper function to add a new event callback

  [ Jose Antonio Santos Cadenas ]
  * MediaSet: Simplify ref function and call it only from factories.

  [ Santiago Carot-Nemesio ]
  * kmsbasertpendpoint: Refactored synchronization code
  * kmssdpagent: Fix typo
  * kmssdpagent: Provide a way to get the index used by any handler
  * kmssdpagent: Remove deprecated code
  * kmssdpagent: Provide handler in callback.
  * kmssdpagent: Use callbacks for renegotiation
  * kmssdpagent: Provide callbacks for renegotiation

  [ David Fernandez ]
  * kmsserializablemeta: Merge data if buffer already contains metadata

  [ Jose Antonio Santos Cadenas ]
  * basertpendpoint: Initialize ext_ts properly

  [ David Fernandez ]
  * kmsserializabelmeta: Create a function that returns the metadata
  * kmsserializablemeta: Depecrate kms_buffer_get_serializable_meta
  * MediaElementImpl: Move mediaFlow structures from private to protected
  * MediaElementImpl: Move MediaFlowData class to code file to header file
  * BaseRtpEndpointImpl: Change getMediaState behaviour
  * MediaElementImpl: Throw an exception in isMediaFlowing method
  * BaseRtpEndpointImpl: Fix error in getMediaState comparison

  [ Santiago Carot-Nemesio ]
  * Fix kmsutil library

  [ Jose Antonio Santos Cadenas ]
  * kmselement: Unify the function that configures flow events
  * kmsutils: Add utility to iterate sink pads of an element
  * kmselement: Add flow_event callbacks to all sink pads

  [ Santiago Carot-Nemesio ]
  * kmsbasertpendpoint: Fix assignment of decreasing PTS

  [ Jose Antonio Santos Cadenas ]
  * kmselement: Create generic functions to get output elements

  [ David Fernandez ]
  * MediaObjectImpl: Create the children property and deprecate childs
  * UriEndpointImpl: Accept uris with slashes duplicated

  [ Miguel París Díaz ]
  * sdp_agent: fix memory leak if debug is activated

  [ Santiago Carot-Nemesio ]
  * sdp_utils: Set direction for a media
  * kmssdpmediadirext: Add extension to manage media direction
  * kmssdpagent: Reject media using extensions

  [ Jose Antonio Santos Cadenas ]
  * MediaSet.cpp: Remove sigc definitions that are already in the library
  * CMake: Disable error date time
  * ModuleManager: Allow usage of factories qualified
  * kmselement: Return data output elements correctly

  [ Miguel París Díaz ]
  * sdpagent: add callback to allow answered medias management
  * sdpagent: avoid returning boolean for callbacks that is not needed
  * kmselement: take into account BufferLists in flow probes

  [ Jose Antonio Santos Cadenas ]
  * kmselement: Do not add pads only when they are not supported

  [ Ivan Gracia ]
  * kmd: Improvements in method and interface headers

  [ Jose Antonio Santos Cadenas ]
  * MediaSet: Call Objects post_constructor from mediaSet instead of from factories
  * MediaSet: Check children during release method, even if the object is not in a session

  [ Miguel París Díaz ]
  * constants: remove SRTP_REPLAY_WINDOW_SIZE

  [ Jose Antonio Santos Cadenas ]
  * EventHandler: Add method so send events asynchronously
  * MediaElementImpl: Format source correctly
  * MediaElementImpl: Fix typo
  * EventHandler: Do not create workers until it is required

  [ Santiago Carot-Nemesio ]
  * kmssdpagent: Fix memory leak
  * kmssdpagent: Fix checking of session version

  [ Miguel París Díaz ]
  * kmsutils: add generate_uuid functionality

  [ Jose Antonio Santos Cadenas ]
  * kmsagnosticcaps: Add rtp caps as audio and video caps
  * kmsutils: Generate utility to get codec_name from sdp
  * sdpmediadirext: Fix inclusion of other headers
  * MediaObject: Fix Id creation, using parent id not pipeline id
  * kmsutils: Add utility to overwrite default query function keeping previous one

  [ Miguel París Díaz ]
  * basertpendpoint: force using the SSRC generated by the internal RtpSession for payloading

  [ Jose Antonio Santos Cadenas ]
  * dummytest: Remove example tests
  * UriEndpoint: Fix memory leak
  * kmsutils: Add utility to check rtp caps
  * agnosticbin: Allow output rtp
  * Fix format
  * Change license to Apache 2.0

  [ David Fernandez ]
  * basertpendpoint: Add more info to PTS logs

  [ Jose Antonio Santos Cadenas ]
  * Prepare release 6.5.0

  [ Jose Antonio Santos ]

 -- Jose Antonio Santos Cadenas <santoscadenas@gmail.com>  Fri, 27 May 2016 17:22:31 +0200

kms-core-6.0 (6.4.0) testing; urgency=medium

  [ Jose Antonio Santos Cadenas ]
  * Prepare for next development iteration

  [ Santiago Carot-Nemesio ]
  * kmselement: Take description into account for generating pads
  * kmselement: Add support for multiple src streams
  * kmselement: Allow to create multiple source streams
  * kmselement: Allow to create sink pads on request
  * kmselement: Remove deprecated signal and use the new one
  * kmselement: Set release-requested-pad action for sink and source requested pads
  * kmsdummysink: Add support for request sink pads
  * kmselement: Calculate average stats for each input stream

  [ David Fernandez ]
  * kmsenctreebin: Add perfect-timestamp property to opusenc

  [ Santiago Carot-Nemesio ]
  * MediaElementImpl: Provide input latencies stats per each input stream
  * kmsstats: Fix processing of latency metada
  * kmsbufferlacentymeta: Add container field to add custom data
  * kmslist: Add new referenciable list
  * kmsbufferlacentymeta: Use kmslist instead of hash tables
  * core: Notify end to end latencies per each stream

  [ David Fernandez ]
  * SdpEndpointImpl: Call to postConstructor parent.
  * MediaElement: Add media flow out signal
  * MediaElement: Add media flow in signal

  [ Miguel París Díaz ]
  * kmselement: allow children to decide if add src pads or not

  [ David Fernandez ]
  * MediaElementImpl: Add method to get if there is media in a pad

  [ Santiago Carot-Nemesio ]
  * kmssdpsdesext: Do not unset a GVAlue if it is not yet initialized

  [ Jose Antonio Santos Cadenas ]
  * Add build configuration

  [ Santiago Carot-Nemesio ]
  * kmssdpagent: Allow renegotiation of new medias

  [ Miguel París Díaz ]
  * kmssdpagent: Allow to remove medias

  [ Santiago Carot-Nemesio ]
  * kmssdpagent: Re-use old medias when a new handler is added
  * kmssdpagent: Do not answer to media with port set to zero
  * kmssdpagent: Implement sdp agent state machine
  * sdp_utils: Add function to compare SDPs

  [ Miguel París Díaz ]
  * kmssdpagent: Guarantee that offer media has the same order

  [ Santiago Carot-Nemesio ]
  * Disable sdp tests until renegotiation is integrated
  * kmssdpagent: Do not renegotiate medias if handler has the same capabilities
  * kmssdpagent: Reuse slot of removed or unsupported medias in renegotiations
  * sdp_agent: Add test for renegotiation of complex use cases

  [ Miguel París Díaz ]
  * kmssdpagentcommon:Add common structures and functions in a common file

  [ Santiago Carot-Nemesio ]
  * kmsisdpsessionextension: Add interface to manage session attributes
  * kmssdpbasegroup: Add base group class
  * kmssdpbundlegroup: Add bundle group class
  * kmssdpmidext: Add media stream identifier extension
  * kmssdpgroupmanager: Add class to manage groups in SDP agent
  * kmssdprejectmediahandler: Add handler to reject unsupported media
  * kmssdpagent: Use commons
  * kmssdpagent: Integration of new capabilities
  * kmssdpagent: Fix answer provided to rejected medias

  [ Miguel París Díaz ]
  * sdp_agent: Updated sdp agent tests

  [ Santiago Carot-Nemesio ]
  * Enable sdp tests

  [ Miguel París Díaz ]
  * sdpagent: fix misprint in function name
  * sdpagent: create_local_offer_impl as static
  * sdpagent: remove deprecated create_offer
  * sdpagent: improve warning msg
  * sdpagent: remove deprecated create_answer
  * kmssdpsession: Use new agent's API

  [ Santiago Carot-Nemesio ]
  * kmssdpmediahandler: Allow to do stuff when the answer arrives

  [ Miguel París Díaz ]
  * sdpagent: do not check the origin in the Offer/Answer model

  [ Santiago Carot-Nemesio ]
  * kmssdpconnectionext: Add extension to manage connections attrbiutes per media

  [ Miguel París Díaz ]
  * basertpsession: use the SdpSession id instead of the GstRtpSession id
  * basertpsession, remb: compute all video RtpSession for REMB local
  * remb: improve fraction-lost normalization

  [ David Fernandez ]
  * debian/rules: Activate tests in debian generation

  [ José Antonio Santos Cadenas ]
  * Revert "debian/rules: Activate tests in debian generation"

  [ David Fernandez ]
  * debian/rules: Generate test in debian generation

  [ Miguel París Díaz ]
  * basertpsession: try getting ssrc from FID firstable

  [ Santiago Carot-Nemesio ]
  * kmssdprtpsavpfmediahandler: SAVPF handler must support SAVP protocol
  * kmssdpagent: Fix issue when offering version ID

  [ Jose Antonio Santos Cadenas ]
  * Add parameter to parallelize tests
  * debian/control: Increase number of compilation threads
  * basertpendpoint: Fix invalid casting

  [ David Fernandez ]
  * kmsfilterelement: Add a leaky queue before video filters

  [ Jose Antonio Santos Cadenas ]
  * sdpcontext: Add function to get a specific media from sdp context
  * sdp_utils: Add function to get data from an rtpmap
  * Prepare release 6.4.0

  [ José Antonio Santos Cadenas ]

 -- Jose Antonio Santos Cadenas <santoscadenas@gmail.com>  Wed, 24 Feb 2016 16:12:07 +0100

kms-core-6.0 (6.3.1) testing; urgency=medium

  [ Jose Antonio Santos Cadenas ]
  * Prepare for next development iteration

  [ Miguel París Díaz ]
  * SdpEndpointImpl: remove unused vars

  [ Jose Antonio Santos Cadenas ]
  * CodeGenerator: Give more piority to extre include dirs

  [ David Fernandez ]
  * kmssdprtpavpmediahandler: Accept codecs in capital or small letters

  [ Jose Antonio Santos Cadenas ]
  * Prepare release 6.3.1

  [ José Antonio Santos Cadenas ]

 -- Jose Antonio Santos Cadenas <santoscadenas@gmail.com>  Fri, 29 Jan 2016 13:42:25 +0100

kms-core-6.0 (6.3.0) testing; urgency=medium

  [ Jose Antonio Santos Cadenas ]
  * Prepare for next development iteration
  * CMakeLists: Generate code during compilation process
  * CMakeList: Generate kmd.json during make phase

  [ Santiago Carot-Nemesio ]
  * kmsrecordingprofile: Add ksr profile

  [ Miguel París Díaz ]
  * constants: define SRTP_REPLAY_WINDOW_SIZE for srtp(enc|dec)

  [ Santiago Carot-Nemesio ]
  * kmselement: Add pre-pad added callback

  [ Jose Antonio Santos Cadenas ]
  * Update glib to 2.46

  [ Miguel París Díaz ]
  * sdpagent: fix header format
  * basertpsession: remove unnecessary includes
  * utils: add kms_utils_media_type_to_str

  [ Santiago Carot-Nemesio ]
  * kmssdpcontext: Fix misordered generation of medias when they are bundled

  [ Jose Antonio Santos Cadenas ]
  * CodeGenerator: Add compilation time to module information
  * valgrind: Add supprsssions
  * valgrind.supp: Add g_quark_init
  * debian/control: Add boost-test-dev as a dev dependency

  [ Santiago Carot-Nemesio ]
  * kmssdpsdesext: Fix index_of macro

  [ David Fernandez ]
  * KurentoException: Add exceptions for player

  [ Jose Antonio Santos Cadenas ]
  * agnosticbin: Change the order of convert and mediator
  * agnosticbin: Fix raw caps checking
  * agnosticbin: If input caps are raw return input_bin as decoder
  * agnosticbin: Add chain functions to detect flow errors
  * MediaPipeline: Avoid segmentation fault trying to use err when it is not initialized
  * MediaElement: Avoid segmentation fault trying to use err when it is not initialized
  * agnosticbin: Treat empty caps just like any
  * agnosticbin: Ignore not negotiated at agnostic sink
  * agnosticbin: Give more priority to input_bin checking it first
  * kmselement: If pad is not created do not try to use it
  * agnosticbin: Use a flag to know if pad has been started
  * sdpcontext: Fix check for ipv6 address type

  [ Miguel París Díaz ]
  * sdp_agent: support mid without group
  * agnosticbin: improve var usage

  [ Jose Antonio Santos Cadenas ]
  * sdpagent: If default IP is set, use correct address for IP protocol
  * SdpEndpointImpl: Enable ipv6 negotiation in constructor
  * BaseRtpEndpoint: Add constructor parameter to use ipv6

  [ Miguel París Díaz ]
  * basertpendpoint: improve var names
  * basertpendpoint: support only one session
  * sdp_utils: fix format
  * remb: send or not REMB based on time interval instead of if RTCP is early
  * remb: get source stats only when needed
  * remb: improve code and fix memory leak
  * basertpendpoint: remove payloader from RtpMediaConfig
  * basertpendpoint: remove payloader_connected from RtpMediaConfig

  [ Jose Antonio Santos Cadenas ]
  * Prepare release 6.3.0

  [ José Antonio Santos Cadenas ]

 -- Jose Antonio Santos Cadenas <santoscadenas@gmail.com>  Tue, 19 Jan 2016 16:26:50 +0100

kms-core-6.0 (6.2.0) testing; urgency=medium

  [ Jose Antonio Santos Cadenas ]
  * Prepare for next development iteration
  * basesdpendpoint: Add address while creating the session
  * SdpEndpoint: Add maxAudioRecvBandwidth property
  * simplify .gitignore
  * basertpendpoint: Add port range properties
  * irtpconnection: Require port range properties in cunstruction
  * MediaSet: getMediaSet returns an object that can be modified
  * SdpEndpointImpl: Allow missing configuration for audio and video codecs
  * base(rtp|sdp)endpoint: Generate default sessions for testing
  * BaseRtpEndpoint: Add configuration for port ranges
  * basertpsession: Check if connection is NULL before storing it

  [ Santiago Carot-Nemesio ]
  * CMakeLists: Fix gstreamer version
  * kmsisdpmediaextension: Allow to process answer attributes
  * kmssdpsdesext: Add extension to negotiate SRTP crypto attributes
  * kmssdprtpsavpmediahandler: Add media handler for protocol RTP/SAVP
  * sdp_utils: Add function to get fmtp attribute
  * kmsbasertpendpoint: Complement caps with fmtp params

  [ Miguel París Díaz ]
  * kmsbasertpsession: allow managing other SSRCs (bundle case)
  * kmsremb: resend remb_on_connect value when not probed yet

  [ Jose Antonio Santos Cadenas ]
  * sdpEndpoint: Provide a proper sdp for process answer
  * sdpEndpoint: Use a factory to create SdpEndpoint
  * SdpEndpoint: Add test for empty offer and asnwer
  * sdpEndpoint: Add test for processing a wrong offer
  * sdpEndpoint: Raise error when sdp answer cannot be processed

  [ Santiago Carot-Nemesio ]
  * SdpEndpointImpl: Postpone creation of session to make sure that object is configured before session is created

  [ Jose Antonio Santos Cadenas ]
  * filterelement: Allow give an already created filter
  * filterelement: Check that invalid filters cannot be set
  * CMakeList: Give more priority to local cmake files
  * CMakeLists: Remove unused code
  * agnosticbin: Add property to allow configuration of encoders
  * dummysrc: Add missing property in get_property
  * kmselement: Add codec configuration property

  [ Miguel París Díaz ]
  * sdpagent: set media as "inactive" when is rejected

  [ David Fernandez ]
  * MediaPipelineImpl: Add error code from message to error event
  * MediaElementImpl: Indent
  * MediaElementImpl: Add error code to error event

  [ Jose Antonio Santos Cadenas ]
  * Revert "agnosticbin: Avoid reconstruction when dimensions or framerate changes"

  [ David Fernandez ]
  * MediaElementImpl: Check if the error comes from this element
  * KurentoException: Indent
  * KurentoException: Add error codes to avoid throw ice exceptions as UNDEFINED

  [ Miguel París Díaz ]
  * sdpagent: remove unnecessary private field

  [ Jose Antonio Santos Cadenas ]
  * sdp: Fix compilation warnings

  [ David Fernandez ]
  * UriEndpoint: Add a default path for relative paths
  * debian: Create the folder /var/kurento after install debian package
  * agnostic: Avoid drop events in reconfigure errors
  * kmsrecordingprofile:change audio codec of webm profile from vorbis to opus

  [ Jose Antonio Santos Cadenas ]
  * agnosticbin: Handle query caps an query accept caps
  * vp8parse: Avoid sending caps event twice
  * vp8parse: Get the rid of mutex
  * vp8parse: Use sink caps to generate output caps
  * treebin: Add function to get caps from accept caps query or caps event
  * agnosticbin: Use kms_tree_bin_get_input_caps function
  * agnosticbin: Reconnect a branch when a negotiation will fail
  * agnosticbin: Try to not reconstruct the internal elements if possible
  * agnosticbin: Remove hack on queue chain function
  * kmselement: Add missing break
  * MediaElementImpl: Indent code correctly
  * Remove assignations that are never read
  * Prepare release 6.2.0

  [ José Antonio Santos Cadenas ]

 -- Jose Antonio Santos Cadenas <santoscadenas@gmail.com>  Wed, 25 Nov 2015 12:11:52 +0100

kms-core-6.0 (6.1.2) testing; urgency=medium

  [ Jose Antonio Santos Cadenas ]
  * Prepare for next development iteration

  [ Miguel París Díaz ]
  * kmsbase(sdp|rtp)endpoint: adapt to use KmsSdpSession
  * kmsbasertpendpoint: add inmediate-TODOs
  * kmssdpsession: base class to manage a SDP session
  * kmssdpsession: add SDP negotiation functions
  * kmssdpsession: add geters for local and remote SDPs
  * kmsbasesdpendpoint,kmsbasertpendpoint: use kmssdpsession class
  * kmsbasesdpendpoint: do not keep first negotiated session when it is released
  * kmsbasertpsession, kmsbasertpendpoint: move connections list to KmsBaseRtpSession
  * kmsirtpsessionmananager: interface to abstract session connections
  * kmsbasertpsession: add manager in the constructor
  * kmsbasertpsession: manage conns when start_transport_send
  * kmsbasesdpendpoint: add create_session_internal
  * kmsbasertpendpoint: implement create_session_internal
  * kmsbasesdpendpoint: add and remove session bin when creation/releasing
  * kmsbasertpsession: set local ssrcs
  * cosmetic: add finalize logs
  * kmssdpcontext: make SdpMessageContext referenciable
  * kmsbasesdpendpoint: store the negotiated SDP ctx instead of the Session
  * kmsbasertp(session|endpoint): reenable connections stats
  * kmsbasertpsession: remove uneded var
  * Remove useless inmediate-TODOs
  * kmsbasertp(session|endpoint): move connection creation to kmsbasertpsession
  * kmsbasertpendpoint: create_session_internal as virtual
  * kmssdpsession: protect critical sections with its own mutex
  * kmssdpsession: use g_clear_error instead of g_error_free
  * kmsbasesdpendpoint: create_session_internal with out param
  * kmsbasertp(session|endpoint): move "connection-state-changed" logic to kmsbasertpsession
  * kmsbasertpsession: add "connection-state" property
  * kmsbasertpendpoint: add rtxqueue only for video
  * kmsbasertpendpoint: add RtpMediaConfig to join common audio/video stuff
  * constants: add RTP_RTX_SIZE
  * kmssdpsession: add getter for use-ipv6
  * kmsbasesdpendpoint: set use-ipv6 when session created
  * kmsbasertpendpoint: use GST_TIME_AS_MSECONDS for abs-send-time

  [ Santiago Carot-Nemesio ]
  * Enable latency stats

  [ Jose Antonio Santos Cadenas ]
  * Fix dependencies problem in sdpagent

  [ David Fernandez ]
  * Install headers for kmsrefstruct

  [ Santiago Carot-Nemesio ]
  * kmsirtpconnection: add is-client parameter to the interface
  * kmsloop: Enhance kmsloop functionality

  [ Miguel París Díaz ]
  * kmsagnosticbin: remove unnecesary goto
  * Move kmstreebin set to commons
  * kmsenctreebin: custom indent for encoders properties
  * kmsutils: improve var name
  * rembmanager: test for basic functionality
  * kmsutils: RembEventManager: add getter and setter for clear interval
  * kmsutils: RembEventManager: fix updating min remb

  [ Santiago Carot-Nemesio ]
  * kmssdprtpsavpfmediahandler: Added support for UDP/TLS/RTP/SAVPF protocol
  * rtpendpoint: Workaround to enable support for UDP/TLS/RTP/SAVPF proto

  [ Miguel París Díaz ]
  * kmselement: add virtual method "create_output_element"
  * kmsenctreebin: add getters for min and max bitrate

  [ Jose Antonio Santos Cadenas ]
  * basertpendpoint: Reduce jitterbuffer audio latency
  * audiomixer: Reduce audio latency

  [ Santiago Carot-Nemesio ]
  * KurentoException: Add required exception codes
  * kmsutils: Move common function to utils

  [ Jose Antonio Santos Cadenas ]
  * agnosticbin_negotiation: Test for negotiation time measurement
  * kmsutils: Fix rate elements generation

  [ Miguel París Díaz ]
  * kmsbasertpsession: improve logging when linking fails

  [ Santiago Carot-Nemesio ]
  * MediaElementImpl: Add data stats
  * kmsutils: Move common function to utils

  [ Miguel París Díaz ]
  * kmsbasesdpendpoint: add "multisession" support

  [ Boni Garcia ]
  * Updated README.md according to FIWARE guidelines
  * Added links to readthedocs.org and apiary.io in README
  * Fixed broken links in README

  [ Miguel París Díaz ]
  * MediaElementImpl: not send EOS event

  [ Jose Antonio Santos Cadenas ]
  * basertpendpoint: Reduce jitterbuffer latency for video
  * DotGraph: Use gstreamer utility to generate dot graph
  * kmd: Add more types to GstreamerDotDetails
  * Hub: Add getGStreamerDot method

  [ Santiago Carot-Nemesio ]
  * kmsisdpmediaextension: Add media extension interface
  * kmsdpmediahandler: Take media extension into account when SDPs are negotiated

  [ Jose Antonio Santos Cadenas ]
  * Prepare release 6.1.2

  [ José Antonio Santos Cadenas ]

 -- Jose Antonio Santos Cadenas <santoscadenas@gmail.com>  Thu, 01 Oct 2015 17:14:56 +0200

kms-core-6.0 (6.1.1) testing; urgency=medium

  [ Jose Antonio Santos Cadenas ]
  * Prepare for next development iteration
  * enctreebin: Configure h264enc
  * MediaPipeline: Fix compilation problem when there is not a previous version of kms-core
  * Prepare release 6.1.1

  [ José Antonio Santos Cadenas ]

 -- Jose Antonio Santos Cadenas <santoscadenas@gmail.com>  Thu, 03 Sep 2015 16:23:07 +0200

kms-core-6.0 (6.1.0) testing; urgency=medium

  [ Jose Antonio Santos Cadenas ]
  * Prepare for next development iteration
  * dummysrc: Add audio frequency property

  [ Santiago Carot-Nemesio ]
  * core.kmd.json: Add new classes to provide the stats mesured by media elements
  * kmselement: Add element-id property.
  * kmsistats: Include support to enable/disable mesurements of media stats
  * kmselement: Move implementation of stats interface to kmselement
  * kmsbasertpendpoint: Enable/disable collection of media statistics
  * kmsirtpconnection: Add methods to set latency meta
  * kmsbasertpendpoint: Enable/disable insertion of latency metada
  * kmsbasertpendpoint: Calculate end-to-end latency average
  * basertpendpoint: Provide end to end latency in the stats
  * kmsstats: Move stats stuff into a separate file
  * kmsstats: Code refactorization
  * kmsstats: Add common utilities for stats management
  * kmselement: Enable/disable input media stats
  * kmsstats: Add update metadata latency function
  * kmsbasertpendpoint: Use common stats function
  * Statistics: Move rtp statistics into a rtc-statistics section
  * Statistics: Annunce end point stats

  [ Jose Antonio Santos Cadenas ]
  * ModuleManager: Fix printed error format

  [ Santiago Carot-Nemesio ]
  * kmssdpagent: Do not negotiate BUNDLE if it is not supported

  [ Miguel París Díaz ]
  * kmsbasertpendpoint: fix fir/pli caps setting

  [ Santiago Carot-Nemesio ]
  * kmselement, kmsbasertpendpoint: Use common stats utilities to enable/disable stats
  * kmsstats: Avoid usage of wrapper functions
  * core.kmd.json: Move getStats to MediaElement
  * Stats: Remove unrequired stuff that new Statistics hierarchy makes no longer required
  * core.kmd.json: Add latencyStats property in MediaPipeline to enable/disable latency stats
  * kmsistats: Remove interface.
  * kmsbasertpendpoint: Filter rtpsources provided in stats

  [ Jose Antonio Santos Cadenas ]
  * audiomixer: Avoid leaking media when audiotestsrc is connected
  * audiomixer: Do not release audiomixer when its src pad is working
  * audiomixer: Agnosticbin can be release directly without sending eos
  * basehub: Do not set target of source pads until they are linked
  * audiomixer: Fix concurrency problems while adding new connections
  * audiomixer: Remove useless defines
  * recordingprofile: Do not force baseline format

  [ Miguel París Díaz ]
  * kmsbasertpendpoint: set RTP payloader MTU size to 1200
  * Revert "kmsbasertpendpoint: set RTP payloader MTU size to 1200"
  * constants: useful common file for storing constants
  * sdp_utils: move some utilities here
  * kmssdpcontext: move some utilities here
  * kmsbasertpendpoint: remove unnecesary param from destroy func

  [ Jose Antonio Santos Cadenas ]
  * agnosticbin: Avoid reconstruction when dimensions or framerate changes
  * dectreebin: Configure opusdecoder correctly to enable fec and plc
  * enctreebin: Configure opus encoder correctly to enable inband fec

  [ Miguel París Díaz ]
  * kmssdpagent: change inmediate-TODO with TODO
  * kmsbasertpendpoint: fix typo
  * BaseRtpEndpointImpl: unregister connStateChanged handler

  [ Jose Antonio Santos Cadenas ]
  * enctreebin: Fix property name for x264enc
  * parsetreebin: Perform bitrate calculation and push tag events
  * enctreebin: Use tag events to set encoding target bitrate
  * enctreebin: Configure max-bitrate and min-bitrate
  * kmselement: Change target bitrate property by min and max bitrate
  * agnosticbin: Dynamically change encoders bitrate limits
  * enctreebin: Keep encoding bitrate between limits
  * enctreebin: Remove old TODO
  * MediaElement: Add minOutputBitrate and maxOutputBitrate
  * passthrough: Test kmselement encoding properties
  * basertpendpoint: Reduce jitterbuffer latency for audio
  * audiomixer: Configure latency to a higher value
  * kmsutils: Change function name to keep consistency

  [ Santiago Carot-Nemesio ]
  * kmsbasertpendpoint: Do not notify media state changes when a source becomes receiver.

  [ Jose Antonio Santos Cadenas ]
  * parsetreebin: Avoid divide by zero exception
  * parsetreebin: Only perform bitrate calculation for not raw video
  * Prepare release 6.1.0

  [ José Antonio Santos Cadenas ]

 -- Jose Antonio Santos Cadenas <santoscadenas@gmail.com>  Tue, 01 Sep 2015 14:40:59 +0200

kms-core-6.0 (6.0.0) testing; urgency=medium

  [ Jose Antonio Santos Cadenas ]
  * Prepare for next development iteration

  [ Santiago Carot-Nemesio ]
  * agnosticbin3: Check compatible agnosticbins checking src pads capabilities
  * kmsagnosticbin3: Configure all pending source pad when last agnosticbin is configured

  [ Jose Antonio Santos Cadenas ]
  * MediaSet: Take care of not releasing serverManager
  * passthrough: Add element that inherits from kmselement and does nothing
  * PassThrough: Add passthrough MeidaElement

  [ David Fernandez ]
  * kmsaudiomixer: Change audiomixer element by liveadder to avoid audio problems

  [ Jose Antonio Santos Cadenas ]
  * valgrind.supp: Add suppression for mediaElement test
  * mediaElement: Call release method before destroy elements
  * valgrind: Add suppression for g_type_register_static
  * Update .gitreview to use new repo
  * Add support for more cmake versions
  * Prepare for 6.0 development iteration
  * Fix dbg package name
  * Fix kms-core-6.0-dbg package name in control file
  * Update kmd version to 6.0.0-dev
  * Fix dependencies of dbg and dev packages

  [ Miguel París Díaz ]
  * kmstreebin: check tee src has parent before releasing
  * KurentoException: format code
  * KurentoException: custom errors support

  [ David Fernandez ]
  * kmsbufferinjector: Change elements caps to RAW caps

  [ Miguel París Díaz ]
  * kmsbasertpendpoint: add request_local_key_frame

  [ Santiago Carot-Nemesio ]
  * kmsfilterelement: Fix bad usage of KmsFilterType data type
  * kmselement: Provide data sometimes pads
  * kmsfilterelement: Manage data channels in passthrough mode
  * pad_connections: Fix field name in connection tests
  * pad_connections: Connect chain of elements test
  * kmselement: Use GST_DEBUG_OBJECT macro to ease debugging

  [ Miguel París Díaz ]
  * Use target bitrate for encoders

  [ David Fernandez ]
  * kmsagnosticbin: Add property to modify default bitrate in media encoding

  [ Santiago Carot-Nemesio ]
  * kmsremb: Fix memory leak
  * kmsremb: Make sure we always call gst_rtcp_buffer_unmap after mapping it

  [ Miguel París Díaz ]
  * kmsbasesdpendpoint: add local and remote SDP attrs
  * kmsbasesdpendpoint: add getters for local and remote SDPs
  * kmsbasesdpendpoint: remove local and remote offer_sdp and answer_sdp

  [ Santiago Carot-Nemesio ]
  * kmselement: Remove deprecated signal
  * kmsistats: Add interface stats

  [ David Fernandez ]
  * kmsbufferinjector: Update buffer timestamp in injected buffers
  * kmsbufferinjector: Add property to modify the wait time
  * ServerManager: Add metadata information from configuration
  * MediaObject: Add tag attribute
  * MediaObject: Add property to add the tags in all the events
  * MediaObject: Add methods to retrieve info about element tags

  [ Santiago Carot-Nemesio ]
  * kmsbasertpendpoint: Implements interface stats

  [ Miguel París Díaz ]
  * KurentoException: Add ICE exceptions

  [ Jose Antonio Santos Cadenas ]
  * CodeGenerator.cmake: Add capability for installing module configuration files
  * Add configuration for SdpEndpoint
  * Fix installation of configuration files
  * Increase timeout for valgrind tests

  [ David Fernandez ]
  * Add RaiseBase event to kmd

  [ Miguel París Díaz ]
  * kmsbasertpendpoint: minimize initial delay introduced by jitterbuffer

  [ Santiago Carot-Nemesio ]
  * UUIDGenerator: Set macros to prevent multi-include dependancies

  [ Jose Antonio Santos Cadenas ]
  * CodeGenerator: Disable copy of Gruntfile.js, it is autogenerated

  [ David Fernandez ]
  * Add parent class for all ComplexTypes of register type

  [ Jose Antonio Santos Cadenas ]
  * Remove module tests that is repeated in moduleManager

  [ Santiago Carot-Nemesio ]
  * Add g_type_register_fundamental to valgrind suppression
  * kmd: Map structures defined in the W3C document for webrtc-stats
  * kmsbasertpendpoint: Make collection of statistics generic
  * BaseRtpEndpointImp: Add getStats method to the API
  * sdp_utils: Add function to traverse sdp medias
  * kmsbasertpendpoint: Use sdp_utils function to iterate over the medias in the sdp
  * kmsaudiomixer: Use gst_pad_link instead of gst_element_link_pads
  * kmsaudiomixer: Simplify iteration over pads
  * audiomixer: Fix wrong unref
  * kmsbasesdpendpoint: Free sdp pattern on finalize

  [ Jose Antonio Santos Cadenas ]
  * bufferinjector: Remove double initialization
  * RegisterParent: Add missing include
  * WorkerPool.cpp: Add missing include
  * .gitignore: Add code_analysis directory

  [ David Fernandez ]
  * Adapt tests to Boost style

  [ Santiago Carot-Nemesio ]
  * kmsbasertpendpoint: Do no create bundle connection until audio or video is detected in SDP
  * sdp_utils: Add return flag to iteration function to know if all medias were processed
  * kmsbasertpendpoint: Refactorize code when setting media transports

  [ Jose Antonio Santos Cadenas ]
  * MediaSet: Fix repeated pipelines got from ServerManager
  * Add generation of gstreamer graphs
  * Add parameter to decide gstreamer dot details

  [ Santiago Carot-Nemesio ]
  * Statistics: Fix the way statistics are collected

  [ Jose Antonio Santos Cadenas ]
  * UUIDGenerator: Fix initialization of random seed
  * UUIDGenerator: Reinitialize seed if the process changes

  [ Santiago Carot-Nemesio ]
  * Statistics.cpp: Fix collection of measures from a GstStructure
  * kmsbasertpendpoint: Add both local and remote ssrc to statistics

  [ Jose Antonio Santos Cadenas ]
  * Require glib 2.42
  * enctreebin: Hack for workaround a bug in x264enc

  [ Miguel París Díaz ]
  * kmsbasertpendpoint: add mid attr when bundle

  [ Jose Antonio Santos Cadenas ]
  * KurentoException: Fix identation
  * KurentoException: Add not enough resources exception

  [ Santiago Carot-Nemesio ]
  * kmsbasertpendpoint: Remove deprecated TODO

  [ David Fernandez ]
  * kmsbasertpendpoint: Assign stats id after generate it

  [ Santiago Carot-Nemesio ]
  * kmssdpagent: Add new class to encapsulate SDP negotiation logic
  * kmssdpagent: Create offer
  * kmssdpmediahandler: Add media handler base class
  * kmssdpagent: Add media handlers to sdp agent
  * kmssdpagent: Add available medias to offer
  * kmssdpsctpmediahandler: Add SCTP media handler for SDP
  * kmssdpagent: Create response
  * kmssdpagent: Complement answer taking into account media handlers registered
  * kmssdpagent: Add GError paramater to notify about unrecoverable errors generating media offer/answer
  * kmssdprtpavpmediahandler: Manage RTP/AVP sdp negotiation
  * sdp_utils: Move common operation to sdp_utils
  * kmssdprtpavpfmediahandler: Manage RTP/AVPF sdp negotiation
  * kmssdpmediahandler: Intersect media attributes chaining up to uper classes
  * kmssdprtpsavpfmediahandler: Manage RTP/SAVPF negotiation
  * sdp_utils: Consult if common attributes can be added in answer instead of inserting it
  * kmssdpsctpmediahandler: Do not add direction attributes in answer
  * kmssdpagent: Add support to provide bundle groups in offers
  * kmssdpagent: Intersect commmon session attributes in answers
  * kmssdpcontext: Ignore groups that are not BUNDLE
  * kmssdprtpavpmediahandler: Disable media if no common payloads are found
  * kmssdpagent: Store SdpHandler objects in hash map
  * kmssdpcontext: Filter unsupported media from groups

  [ Miguel París Díaz ]
  * cosmetic changes

  [ Santiago Carot-Nemesio ]
  * Create library to manage sdp negotiation

  [ Miguel París Díaz ]
  * Make sdpagent library as shared
  * CMakeList: fix gstreamer-sdp include dirs

  [ Jose Antonio Santos Cadenas ]
  * CodeGenerator.cmake: Do not generate source code for javascript projects

  [ Santiago Carot-Nemesio ]
  * kmssdpsctpmediahandler: Fix negotiation of sctp subprotos
  * kmssdpagent: Remove useless PROP_BUNDLE property
  * kmssdpcontext: Use GError to provided context about error causes
  * kmssdprtpavpmediahandler: Remove unrequired macro
  * kmssdprtpmediahandler: Add new class to manage specific RTP attributes in SDP negotiation
  * kmssdpmediahandler: Split m-line initialization and adition of attributes in offers
  * kmssdprtpsavpfmediahandler: Remove uneeded include
  * kmssdprtpmediahandler: Provided rtcp-mux parameter when supported
  * kmssdpmediahandler: Split m-line initialization and adition of attributes in answers

  [ Miguel París Díaz ]
  * kmssdpcontext: Add helpful functions
  * kmssdpagent: fix returning value
  * kmssdpagent: add ConfigureMediaCallback

  [ Santiago Carot-Nemesio ]
  * kmssdpcontext: Provide context about groups in SDP responses
  * kmssdpagent: Allow negotiation of multiple medias using the protocol
  * kmssdprtpmediahandler: Exclude unknown attributes in sdp answers
  * kmssdpcontext: Reconstruct context from SDP
  * kmssdpmediahandler: Augment list of supported media attributes
  * kmssdpagent: Remove unused code
  * kmssdpcontext: Provide helpful function to sdp context
  * kmssdpagent: Provide SDP contexts instead of raw sdp messages

  [ David Fernandez ]
  * Change RTCStats time field to double

  [ Santiago Carot-Nemesio ]
  * kmssdpcontext: Use NTP to guarantee uniqueness for origin fields
  * kmssdpcontext: Provide the type of sdp message in context

  [ Miguel París Díaz ]
  * kmssdpagent: SdpMediaConfig in ConfigureMediaCallback
  * CMakeLists: link kmssdpagent to kmsgstcommons

  [ Jose Antonio Santos Cadenas ]
  * MediaPipelineImpl: use a message adaptor to subscribe to signals
  * kmsenctreebin: Remove zerolatenzy tune from x264
  * Require jsonrpc 0.3.0

  [ Santiago Carot-Nemesio ]
  * kmssdpmediahandler: Allow negotiation of media bandwidths

  [ Miguel París Díaz ]
  * kmssdpcontext: create media copy when it is added to msg
  * kmsirtpconnection: add "added" property
  * kmsbasesdpendpoint: cosmetic changes

  [ Santiago Carot-Nemesio ]
  * BaseRtpEndpointImpl: Notify media state changes
  * kmsbasertpendpoint: Notify changes of states in the media stream
  * BaseRtpEndpointImpl: Propagate media state changes

  [ Jose Antonio Santos Cadenas ]
  * MediaSet: Fix object release when they are in more than one session

  [ Miguel París Díaz ]
  * kmssdpcontext: release GstSDPMedia copy

  [ Jose Antonio Santos Cadenas ]
  * MediaObjectImpl: Add post initialization function

  [ David Fernandez ]
  * [SignalHandler] Creates a class to handle gstreamer signals

  [ Jose Antonio Santos Cadenas ]
  * Revert "sdp_utils: only use the first codec that matches per media in the intersection"
  * sdptest: Add test for regresion bug in sdp negotiation

  [ Miguel París Díaz ]
  * kmsbasertpendpoint: fix memory leak
  * kmssdprtpavpmediahandler: support for adding extmaps
  * kmssdprtpavpmediahandler: use extmaps in offer/answwer

  [ Santiago Carot-Nemesio ]
  * kmsisdppayloadmanager: Add interface to manage payloads types in an sdp agent
  * kmssdppayloadmanager: Add class to manage payloads types
  * kmssdprtpavpmediahandler: Use external payload manager to calculate payloads
  * kmssdprtpavpmediahandler: add list of codecs
  * kmssdprtpavpmediahandler: Use lists of codecs to negotiate SDPs
  * kmssdpcontext: Do not mask internal errors.

  [ Jose Antonio Santos Cadenas ]
  * MediaObject: Add creation time property

  [ David Fernandez ]
  * MediaPipelineImpl: Move signal logic to postConstructor function
  * BaseRtpEndpoint: Move signal logic to postConstructor function
  * SignalHandler: Remove trace

  [ Santiago Carot-Nemesio ]
  * kmssdprtpavpmediahandler: Take into account optional encoding parameters for negotiation

  [ Jose Antonio Santos Cadenas ]
  * MediaObjectImpl: Fix bug, mediaobjects id didn't containg its parent id
  * MediaObjectImpl: Add module name to object's id

  [ Santiago Carot-Nemesio ]
  * kmssdprtpmediahandler: Add property to insert rtcp attribute in offers/answers
  * kmssdpcontext: Copy SDP session parameter in the context

  [ Miguel París Díaz ]
  * kmsbasertpendpoint: free rtp hdr ext data
  * kmssdpcontext: return non const list of medias
  * kmssdpcontext: fix memory leak copying SdpMedia

  [ Santiago Carot-Nemesio ]
  * kmssdpagent: Configure addres property for SDP negotiation
  * kmssdpagent: Fix segmentation fault when no handlers are registered and BUNLDE group is used

  [ Jose Antonio Santos Cadenas ]
  * CodeGenerator: Enable generation of javascript code

  [ David Fernandez ]
  * Check if signal ID is greater than zero before release it.

  [ Santiago Carot-Nemesio ]
  * kmssdpagent: Manage mid attribute

  [ Jose Antonio Santos Cadenas ]
  * debian/control: Add Build-Depens that are required for tests

  [ Santiago Carot-Nemesio ]
  * kmssdpcontext: Fix wrong management of sessions

  [ David Fernandez ]
  * MediaElementImpl: Add method to modify the output bitrate
  * MediaElement: Add configuration parameter to change the output bitrate
  * Update gstreamer dependecies
  * kmselement: Remove flush in release pad to avoid problems with flush state

  [ José Antonio Santos Cadenas ]
  * Revert "kmselement: Remove flush in release pad to avoid problems with flush state"

  [ Jose Antonio Santos Cadenas ]
  * kmselement: Ensure pads are not flushing when they get linked

  [ David Fernandez ]
  * kmsbasertpendpoint: Comment rtp-max-dropout property to avoid failed tests

  [ Miguel París Díaz ]
  * kmsbasesdpendpoint: refactor
  * kmsbasertpendpoint: refactor
  * kmsbasertpendpoint: remove "proto" property
  * kmsbasertpendpoint: configure handler from properties
  * kmsbasesdpendpoint: remove local and remote SDP attrs
  * kmsbasesdpendpoint: add getter for SDP agent
  * kmsbasertpendpoint: log when REMB managers are added
  * kmsbasertpendpoint: set negotiated abs-send-time id
  * kmsbasertpendpoint: use "setup" and if offerer for determining active/passive
  * SdpEndpointImpl: change pattern-sdp to codecs list configuration
  * kmssdpcontext: add kms_sdp_media_config_is_inactive
  * kmsbasesdpendpoint: start_transport_send with offerer as param
  * kmsbasertpendpoint: take into account negotiated ctx for configuring
  * kmsbasertpendpoint: only support for one media with REMB
  * kmsbasertpendpoint: check media is not inactive before connecting payloader
  * sdpagent, CMakeLists: fix prefix

  [ Santiago Carot-Nemesio ]
  * Revert "sdpagent, CMakeLists: fix prefix"
  * libkmssdpagent: Fix debian generation
  * kmsbasertpendpoint: Use actions instead of properties

  [ Jose Antonio Santos Cadenas ]
  * Update jsonrpc dependency

  [ Miguel París Díaz ]
  * MediaElementImpl: format code
  * MediaElementImpl: improve log level
  * kmsbasesdpendpoint: remove unused public function

  [ Jose Antonio Santos Cadenas ]
  * MediaObjectImpl: Allow getting any JsonSerializable type from config files

  [ Santiago Carot-Nemesio ]
  * SdpEndpointImpl: Get array of codec configurations using complex types
  * sdp_utils: cleanup
  * kmssdpmediahandler: Avoid duplicated direction attributes in the answer
  * BaseRtpEndpointImpl: Fix change state notification

  [ Miguel París Díaz ]
  * SdpEndpointImpl: remove getSdpPattern
  * kmssdpcontext: add mid getter for SdpMediaConfig
  * kmsbasertpendpoint: fix is_active logic
  * kmsbasertpendpoint: fix RTP/RTCP demux management
  * kmsirtpconnection: split adding and syning in two abstract methods

  [ Jose Antonio Santos Cadenas ]
  * SdpEndpoint.conf: Change order of codecs vp8 has more preference

  [ Miguel París Díaz ]
  * kmsirtpconnection: split sync for srcs and sinks

  [ David Fernandez ]
  * MediaElement: Add element connected/disconnected events

  [ Santiago Carot-Nemesio ]
  * kmsremb: Establish inheritance relationship
  * kmsremb: Collect remb statistics
  * kmsbasertpendpoint: Append remb to the stats structure
  * Statistics: Add remb parameter to statistics

  [ David Fernandez ]
  * ServerManager: Add method to get the kmd file of a module

  [ Jose Antonio Santos Cadenas ]
  * MediaSet: Add signal to notify empty mediaset while holding the lock
  * MediaSet: Mediaset is empty when only server manager is present

  [ Santiago Carot-Nemesio ]
  * kmselement: Fix memory leak

  [ Jose Antonio Santos Cadenas ]
  * enctreebin: Fix problem with x264 and odd dimenssions
  * MediaObjectImpl: Avoid copy the configuration on every object
  * kmsenctreebin: Reduce size instead of increasing it when it's odd
  * bufferinjector: Fix race conditions while renegotiating

  [ Santiago Carot-Nemesio ]
  * mediaElement: Fix critical warning removing bus watchers.
  * mediaObject: Fix critical warning removing bus watchers.
  * sdpEndpoint: Fix critical warning removing bus watchers.
  * passthrough: Fix memory leak

  [ Jose Antonio Santos Cadenas ]
  * agnosticbin: Remove treebins when they are not in use
  * Add tests for input reconfiguration
  * MediaSet: Fix management of objects, specially during destruction

  [ Santiago Carot-Nemesio ]
  * Statistics: Fix how statistics are collected
  * Statistics: Fix nacks count

  [ Jesús Leganés Combarro "piranna ]
  * Use correct SPDX license string

  [ Jose Antonio Santos Cadenas ]
  * MediaSet: Fix getPipelines method
  * MediaSet: Add deleteMediaSet static method
  * MediaSet: Add a test fixture to initialize and finalize
  * MediaSet: Check if we are releasing from a different MediaSet
  * WorkerPool: Execute all pending tasks before releasing
  * mediaSet: Add a global fixture to inicialize modules just once

  [ Santiago Carot-Nemesio ]
  * mediaElement: Fix mediaElement tests
  * sdpEndpoint: Fix sdp endpoint tests
  * mediaObject: Fix media object tests

  [ Jose Antonio Santos Cadenas ]
  * kmselement: Fix possible deadlock while creating pending pads
  * MediaSet: do not start wait if it is already terminated
  * WorkerPool: Stop worker threads before execute pending tasks
  * MediaSet: Use correct mutex while waiting
  * MediaSet: Add post method to send tasks to workers
  * MediaSet: Improve mediaSet destruction releasing all elements
  * MediaElementImpl: Fix format
  * MediaElementImpl: Do not raise event while holding the locks
  * MediaElementImpl: Avoid deadlocks while releasing elements

  [ David Fernandez ]
  * kmsaudiomixer: Change liveadder for audiomixer element
  * kmsaudiomixer: Send a flush event before eos event

  [ Jose Antonio Santos Cadenas ]
  * MediaSet: Join can fail in some circunstances, we should not break then
  * MediaSet: Check if MediaSet is already released
  * Add initialization and finalization functions to tests
  * MediaSet: Protect get and create methods with a mutex
  * MediaSet: Delete mediaset always
  * WorkerPool: Protect creation of new workers
  * MediaSet: Fix more concurrency problems while releasing
  * MediaSet: Fix message
  * audiomixerbin: Fix deadlock when element is released during pad disconnection
  * MediaElementImpl: Avoid deadlocks using try lock and iterating
  * MediaElement: Wait connection locks for a randon time

  [ Sebastian Dröge ]
  * kmsbasertpendpoint: Request RTCP mux sinkpad on rtpbin if it does not exist yet

  [ Miguel París Díaz ]
  * kmssdprtpmediahandler: add empty string as rtcp-mux attr value

  [ Jose Antonio Santos Cadenas ]
  * remb: Disconnect signals when RembManager is destroyed
  * remb: Do not try to use released pointers
  * MediaSet: Allow configuration of garbage collector interval

  [ Santiago Carot-Nemesio ]
  * kmsbasesdpendpoint.: Provide media in factory to discriminate the kind of handler to create
  * kmsbasertpendpoint: Add property to negotiate data channels
  * kmsbasertpendpoint: Do not use a return value for a function that always return TRUE
  * kmsirtpconnection: Provide support for data pads
  * sdp_utils: move sdp_utils_media_is_active function to sdp utils
  * kmsbasertpendpoint: Provide Media conf to callback create_connection

  [ Miguel París Díaz ]
  * kmsbasertpendpoint, kmsremb: add min BW support
  * BaseRtpEndpoint: add minVideoRecvBandwidth property

  [ Santiago Carot-Nemesio ]
  * kmssdpmediahandler: Provide bandwidth parameters even if it is not announced by the offerer
  * kmssdprtpavpfmediahandler: Allow AVPF handler to negotiate AVP media

  [ Miguel París Díaz ]
  * kmsremb (REMB local): take into account historical fraction lost
  * kmsbasertpendpoint: not set "rtx-max-retries" and "rtp-max-dropout" props for video jitterbuffer
  * kmsremb: Change constants by variables to allow change algorithm values

  [ David Fernandez ]
  * kmsbasertpendpoint: Add property to modify remb parameters

  [ Miguel París Díaz ]
  * BaseRtpEndpoint: Add method to change parameters of REMB algorithm

  [ David Fernandez ]
  * BaseRtpEndpointImpl: Implement getRembParams method

  [ Santiago Carot-Nemesio ]
  * MediaElementImpl: Connect data pads as well
  * kmsagnosticcaps, kmselement: Use generic "application/data" capabilities for data pads
  * kmsbasertpendpoint: Release tmp data used in signal as soon as possible

  [ David Fernandez ]
  * MediaElement: Change documentation of setOutputBitrate method

  [ Santiago Carot-Nemesio ]
  * kmsremb: Statitics for inbound and outbound streams were being collected interchanged

  [ Miguel París Díaz ]
  * BaseRtpEndpointImpl: fix memory leak
  * remb: change uint params to int
  * kmsbasertpendpoint: complement "state" refs with "media"
  * kmsbasertpendpoint: log when media state changes
  * kmsbasertpendpoint: add connection state management
  * BaseRtpEndpoint: complement "state" refs with "media"
  * BaseRtpEndpoint: add connection state management

  [ Santiago Carot-Nemesio ]
  * kmsbasertpendpoint: Set rtpsession profile basing on the negotiated protocol
  * kmssdpmediahandler, kmssdprtpmediahandler: Format code
  * kmssdprtpavpmediahandler: Allow usage of other payloads
  * kmssdprtpavpmediahandler: Allow to insert fmtp parameters to payloads

  [ Miguel París Díaz ]
  * kmsremb: improve remb_params methods name
  * kmsrembremote: Change constants by variables to allow change algorithm values
  * kmsremb: combine got local and remote remb params
  * kmsremblocal: check "packets-recv-interval-top" is greater than 0
  * BaseRtpEndpointImpl: support for REMB remote params
  * core.kmd.json: improve doc and set default values of RembParams
  * kmsremblocal: fix using fraction_lost_record
  * kmsremblocal: update lineal_factor when "Assumable losses"

  [ Santiago Carot-Nemesio ]
  * kmsistats, kmsbasertpendpoint: Provide media selector to collect statistics
  * BaseRtpEndpoint: Add media selector optional parameter to the API
  * kmsdummysink: Use fakesink instead of appsink
  * core: Set proper configuration to all fakesinks
  * kmsbasertpendpoint: Set round trip time in stats of outbound rtp sources
  * Statistics: Provide round trip time in RTCOutboundRTPStreamStats
  * Statistics: Provide jitter in seconds

  [ Jose Antonio Santos Cadenas ]
  * Do not set async-handling to bins
  * kmselement: Remove do synchronization property

  [ Miguel París Díaz ]
  * kmsbasertpendpoint: increase rtxqueue max-size-packets to 512

  [ David Fernandez ]
  * audiomixer: Deactivate test
  * kmsaudiomixer: Check if the element is an agnostic before release a request pad
  * kmsaudiomixer: Add a audiotestsrc always connected to the audiomixer
  * kmsaudiomixer: Recalculate the latency before connect a new stream
  * kmsaudiomixer: Reduce the audiomixer latency
  * kmsenctreebin: Change codecs order if openh264 exists
  * kmsdectreebin: Change codecs order if openh264 exists

  [ Santiago Carot-Nemesio ]
  * kmsbufferlacentymeta: Add buffer latency metadata
  * Metadata: Add test for propagation of meta data
  * kmsbufferlacentymeta: Extend metadata to provide information about the type of the buffer
  * kmsbasertpendpoint: Set metadata buffer type

  [ Jose Antonio Santos Cadenas ]
  * recordingprofile: Set h264 profile to baseline
  * parsetreebin: Format source
  * kmselement: Send flush stop before setting pad to inactive

  [ Santiago Carot-Nemesio ]
  * kmsserializablemeta: Add serializable metada
  * kmsaudiomixer: Improve unlink_adder_sink function
  * kmsutils: Use g_get_monotonic_time instead of clock_gettime
  * kmsutils: Add buffer latency calculation functions
  * kmsutils: Remove deprecated function

  [ Jose Antonio Santos Cadenas ]
  * bufferinjector: Check if segment event is present before injecting a buffer
  * bufferinjector: Wait 10 ms before next iteration when it's not configured
  * kmselement: Avoid possible deadlock while releasing a pad
  * pad_connections: Test for disconnection when a bufferinjector is downstream

  [ Jesús Leganés Combarro "piranna ]
  * Flags used during development

  [ Miguel París Díaz ]
  * kmsrtcp: fix remb packet marshalling
  * pad_connections: fix test quitting loop

  [ Santiago Carot-Nemesio ]
  * Statistics: Change statistics fields
  * Statistic: Get rtt time from NTP short format in fixed point 16.16

  [ David Fernandez ]
  * Change RTCStats types to int64 and double

  [ Jose Antonio Santos Cadenas ]
  * kmsutils: Improvements to rembmanager
  * kmsutils: Add callback to rembmanager to get notified of bitrate changes
  * enctreebin: Use RembManager callback instead of consulting it on each buffer
  * enctreebin: Improve codec management
  * enctreebin: Use codec_type to simplify set_target_bitrate function
  * enctreebin: Add support for openh264

  [ Santiago Carot-Nemesio ]
  * kmsbasertpendpoint: Add outbound fraction and packet lost to the stats
  * Statistics: Move fraction and packet lost to base RTCRTPStreamStats
  * Add Stats base class
  * Statistics: Create base Stats class and make RTCStats to inherit from it

  [ Jose Antonio Santos Cadenas ]
  * Prepare release 6.0.0

  [ José Antonio Santos Cadenas ]

 -- Jose Antonio Santos Cadenas <santoscadenas@gmail.com>  Tue, 14 Jul 2015 18:40:20 +0200

kms-core-6.0 (6.0.0~0) testing; urgency=medium

  * Prerelease for 6.0.0

 -- Jose Antonio Santos Cadenas <santoscadenas@gmail.com>  Fri, 06 Feb 2015 15:58:39 +0100

kms-core (5.1.0) testing; urgency=medium

  [ Jose Antonio Santos Cadenas ]
  * Prepare for next development iteration

  [ Santiago Carot-Nemesio ]
  * kmsbasertpendpoint: Do not use asteriskh263 for H263

  [ Jose Antonio Santos Cadenas ]
  * kmsutils: Utility to control the number of keyframe requests that are sent
  * MediaSet: Add functions to get Pipelines and sessions from MediaSet

  [ Miguel París Díaz ]
  * kmsagnosticbin: improve names and initiation
  * kmsagnosticbin: use "input_bin" to manage input
  * kmsagnosticbin: improve names
  * kmsagnosticbin: use "dec_bin" to manage raw/decoding
  * kmsagnosticbin: use "enc_bin" to manage encoding
  * kmsagnosticbin: use bins instead of tees
  * kmstreebin: add class skeleton
  * kmstreebin: create base internal structure
  * kmsdectreebin: add class skeleton
  * Create dectreebin from caps and use it into agnosticbin
  * kmsparsetreebin: add class skeleton
  * Create parsetreebin from caps and use it as inputbin in agnosticbin
  * kmsagnosticbin: move input tee resetting to treebin
  * kmsenctreebin: add class skeleton
  * kmsutils: add functions to ask caps type
  * Create enctreebin from caps and use it into agnosticbin
  * kmsagnosticbin: use kms_tree_bin_get_output_tee always
  * kmsagnosticbin: use utils to check if caps are audio or video

  [ Jose Antonio Santos Cadenas ]
  * Add server object to provide information about the server
  * kmd: Add missing doc fields
  * parsetreebin: Allow using audio and video parses for any rank

  [ Santiago Carot-Nemesio ]
  * Simplify CMakeLists test file
  * agnosticbin3: Add skelleton classes
  * kmsagnosticbin3: Add pad templates
  * kmsagnosticbin3: Create sink pads

  [ David Fernandez ]
  * CMake: copy Gruntfile.js file to js folder if it exists

  [ Jose Antonio Santos Cadenas ]
  * ModuleManger: Add factories to ModuleData
  * MediaSet: Format source
  * MediaSet: Change return of getSessions from list to vector
  * ModuleManager: Add getFactories method
  * ServerImpl: Implemented autogenerated methods
  * ServerImpl: Override getId method to get always 'server' as id

  [ Santiago Carot-Nemesio ]
  * kmsutils: Move pad iteration fuction to utils
  * kmsutils: Fix dereference of a NULL pointer
  * agnosticbin: Fix mini object ref warning
  * kmsagnosticbin3: Use recursive mutex
  * kmsagnosticbin3: Provide caps signal to know if caps are already supported upstream

  [ Jose Antonio Santos Cadenas ]
  * agnosticbin: Do not hold the lock while releasing inputbin

  [ Santiago Carot-Nemesio ]
  * MediaSet: Add pool of working threads to execute asynchronous operations
  * MediaSet: Make deletion of object asynchronous

  [ Miguel París Díaz ]
  * kmsbasertpendpoint: rtcp-min-interval to 500ms

  [ Jose Antonio Santos Cadenas ]
  * basertpendpoint: Do not send events downstream when a packet is lost
  * basertpendpoint: Set jitterbuffer synchronization to synced
  * kmsutils: Do not handle GAP events
  * kmsutils: Just start keyframe request when a flag is marked as discont
  * kmsutils: Add semicolons at end of macros lines to avoid indent warning
  * Implement signal of object creation and destruction
  * MediaSet: Do not release lock, unlock it instead

  [ Santiago Carot-Nemesio ]
  * WorkerPool: Move worker logic into a new class
  * WorkerPool: Add watcher thread to manage worker threads
  * WorkerPool: Spawn a new thread if workers are blocked
  * MediaSet: Set the default polling threads to 1.
  * Dump dot files for debugging

  [ Jose Antonio Santos Cadenas ]
  * MediaSet: Do not remove sessions until they expire even if they are empty
  * MediaObjectImpl: Improve UUID generation
  * kmsparsetreebin: Disable audio parsers

  [ Santiago Carot-Nemesio ]
  * kmsagnosticbin3: Create src pads
  * kmsagnosticbin3: Connect unconfigured pending src pads
  * kmsagnosticbin3: Connect configured pending src pads

  [ Jose Antonio Santos Cadenas ]
  * CodeGenerator: Copy module descriptor to js generated project
  * Move UUID generation stuff to a reutilizable place
  * kmsutils: Increase keyframe dispersion from 300ms to 1second
  * kmsbasertpendpoint: change delay reorder to 0
  * Add Boost libraries as dependencies for dependant projects
  * Update .gitignore
  * agnosticbin: Fix delay_stream test

  [ Santiago Carot-Nemesio ]
  * kmsagnosticbin3: Make caps discrimination basing on current caps
  * kmsagnosticbin3: Connect pending unconfigured source pads when linked
  * kmsagnosticbin3: Connect pending unconfigured source pads with transcodification
  * kmsagnosticbin3: Connect configured src pad to transcoder when it is possible
  * kmsagnosticbin3: Connect configured src pad transcoding when it is possible
  * kmsagnosticbin3: Connect source pads only to configured agnosticbins

  [ Jose Antonio Santos Cadenas ]
  * Revert to old agnosticbin not based on treebin

  [ Santiago Carot-Nemesio ]
  * agnosticbin: Fix mini object ref warning

  [ Jose Antonio Santos Cadenas ]
  * CodeGenerator: Fix generation of FindMODULE prefix for headers
  * MediaObjectImpl: Add method to get object childs
  * MediaObjectImpl: Add name property
  * Add kmd file inside ModuleData structure
  * Update valgrind tests and ignores
  * Fix server tests for valgrind execution
  * Do not declare std::string inside modules, use char pointers

  [ Santiago Carot-Nemesio ]
  * agnosticbin3: Fix memory leaks in tests
  * kmsbufferinjector: Release resources

  [ Jose Antonio Santos Cadenas ]
  * agnosticbin: Fix memory leaks on tests
  * CodeGenerator: Remove unecessary dependency
  * agnosticbin: Disable test with race conditions until it is fixed.
  * Add Suppresion for gst_init_check
  * Require jsonrpc 0.2.0
  * MediaSet: Improve returned exception when an object is not found
  * MediaSet: Raise special exception when an object has a newref id
  * KmsElement: Add synchronization to current pipeline
  * KurentoException: Add getType
  * KurentoException: Add Malformed transaction exception
  * ModuleManager: Improve object not available exception
  * KurentoException: Add exception type for METHOD_NOT_FOUND
  * Fix suppressions for server tests
  * serverTests: Add suppresion for plugin loader
  * MediaSourceImpl: Avoid race condition when linking with agnostic-added signal
  * MediaSinkImpl: Return false if sink pad cannot be created
  * agnosticbin_test: Fix possible race condition using g_atomic badly
  * kmselement: Add "do-synchronization" property

  [ Miguel París Díaz ]
  * kmsbasertpendpoint: use constant for rtcp-in-interval

  [ Santiago Carot-Nemesio ]
  * kmselement: Fix synchronization of buffers and events

  [ Miguel París Díaz ]
  * kmsutils: request key frame when GAP event is detected
  * kmsutils: not control the number of keyframe requests that are sent
  * kmsbasertpendpoint: fix jitterbuffer usage

  [ Jose Antonio Santos Cadenas ]
  * Add valgrind supps to make test in jenkins work
  * MediaSinkImpl: Improve pads unlinking
  * kmsutils: Add utility to call a function on a blocked pad using the same thread
  * agnosticbin: Use kms_utils_execute_with_pad_blocked

  [ Santiago Carot-Nemesio ]
  * audiomixer: Make test actions based on events and not on timeouts
  * agnosticbin3: Fix test.
  * agnosticbin3: Do not use autoaudiosink element in tests
  * kmsaudiomixer: Remove pad if src pad could not be created
  * kmsaudiomixer: Synchronize element after linking them
  * kmsaudiomixer: show debug message if either parent or pads are NULL when requested
  * kmsaudiomixer: Lock the state of elements before setting them to NULL_STATE
  * audiomixer: Add helpful traces to debug tests
  * kmsaudiomixer: Remove synchronization stuff

  [ Jose Antonio Santos Cadenas ]
  * MediaSet: Remove extra "'" in error messages
  * kmsutils: Reimplement execute_with_pad_blocked function with an idle probe

  [ Santiago Carot-Nemesio ]
  * kmsgenericstructure: Add generic structure to commons
  * Revert "kmsutils: Reimplement execute_with_pad_blocked function with an idle probe"

  [ Jose Antonio Santos Cadenas ]
  * Revert "agnosticbin: Use kms_utils_execute_with_pad_blocked"

  [ Santiago Carot-Nemesio ]
  * kmsaudiomixer: Unlink operation should be atomic

  [ Jose Antonio Santos Cadenas ]
  * valgrind: Add suppresion for kms generic structure initialization

  [ David Fernandez ]
  * bufferinjector: Configure injector type
  * bufferinjector: Add task to src pad
  * bufferinjector: Calculate waiting time based on buffer duration
  * bufferinjector: Add flags GAP and DROPPABLE to injected buffer

  [ Jose Antonio Santos Cadenas ]
  * Fix pre-commit hook with astyle 2.04
  * MediaElementImpl: Signal errors when the element post errors on bus
  * Fix pre-commit hook (copied from kms-elements)
  * Fix indentation after changing hook
  * kmsrecordingprifle: Add NONE recording profile to detect if a profile is configured
  * Rename Server to ServerManager
  * MediaObject: Encode type in objectId
  * MediaSet: Send creation event only when the object created
  * MediaObject: Protect name and id with a recursive mutex
  * MediaObjectImpl: Set type at the end of the id

  [ Miguel París Díaz ]
  * kmsbasesdpendpoint: max video recv bw support
  * kmsbasesdpendpoint: add b=AS: line in the SDP
  * kmsutils: add REMB event utilities
  * kmsutils: add kms_utils_get_time_nsecs
  * kmsutils: remove REMB entry if it is not refreshed while 10secs
  * kmsbasesdpendpoint: fix possible race conditions getting properties
  * kmsagnosticbin: improve default enc bitrate setting
  * kmsagnosticbin: reconfigure encoder bitrate using REMB manager
  * core.kms.json: format code
  * kmsbasesdpendpoint: manage lock only at one point into set_property
  * SdpEndpointImpl: fix max-video-recv-bandwidth get/set

  [ Jesús Leganés Combarro "piranna ]
  * Doc to generate Java & Javascript clients
  * Remove bower.json it's being generated

  [ Jose Antonio Santos Cadenas ]
  * kmselements: Remove valves and use sometimes pads instead
  * kmsfilterelement: Fixes to use sometimes sinks
  * kmshubport: Fixes to use sometimes sinks
  * kmsbasertpendpoint: Fixes to use sometimes sinks
  * kmselement: Add utility function to remove pad by type and description

  [ Santiago Carot-Nemesio ]
  * kmselement: Add action method to request a src pad
  * kmselement: Add pad when agnostic exists
  * kmselement: Add pending requested pad when agnostic is created
  * kmselement: Add release-requested-srcpad action
  * Add pad connection tests.
  * kmselement: Make source pads SOMETIMES

  [ Jose Antonio Santos Cadenas ]
  * dummyduplex: Add dummy duplex element for testing purposes
  * Remove MediaSink and MediaSource from API
  * MediaElementImpl: Basic implementation of connect related methods
  * MediaElementImpl: Destroy all connections when element is released
  * MediaElement: Implement connection of src pads
  * MediaElementImpl: Trigger connection when sink_pads are available
  * MediaObjectImpl: Create release method to be called when element is released
  * MediaElementImpl: Override release method to destroy all connections
  * MediaElement: Add more connection tests
  * MediaElementImpl: Raise an exception on connect if elements do not share pipeline
  * MediaElementImpl: Release requested pads when elements are disconnected
  * CMakeLists.txt: Fix prblem when using flag DISABLE_LIBRARIES_GENERATION
  * Install commons headers correctly
  * hubport: Fix fail condition
  * audiomixer: Check if parameters are valid before using them
  * hubport: Fix problem linking hubport to hub

  [ Santiago Carot-Nemesio ]
  * kmsaudiomixer: Fix workaround added in 2a4d2001ca014f6c35756a21caf225ba33609a5d

  [ Jose Antonio Santos Cadenas ]
  * ServerManager: Change id to comply with other objects standard

  [ Miguel París Díaz ]
  * kmsbasertpendpoint: use getters instead of access directly BaseSdp attrs
  * kmsbasesdpendpoint: move attrs into a private structure
  * kmsbasesdpendpoint: rename base_sdp_endpoint vars to self
  * kmsbasesdpendpoint: format code following guidelines
  * kmsbasesdpendpoint: improve logging
  * Remove unnecessary includes
  * kmsbasertpendpoint: format code following guidelines
  * kmsbasertpendpoint: improve macros for rtpbin pad names
  * kmsbasertpendpoint: use macros instead of literal rtpbin pad names
  * kmsbasertpendpoint: define sessions ID into the header file
  * kmsbasertpendpoint: create rtpbin with dynamic name

  [ Jose Antonio Santos Cadenas ]
  * agnosticbin: Link queue to tee directly without blocking

  [ Miguel París Díaz ]
  * kmsbasertpendpoint: rename base_rtp_endpoint vars to self

  [ Santiago Carot-Nemesio ]
  * kmselement: Add debug message
  * kmselement: Remove deprecated agnosticbin-added signal

  [ David Fernandez ]
  * agnosticbin: Change parser_list to allow opus parse

  [ Jose Antonio Santos Cadenas ]
  * agnosticbin: Test cleanup
  * agnosticbin: Reenable agnosticbin based on treebin
  * Change angostic caps by any
  * agosticbin: Reduce kmsloop dependency
  * Remove queues from fakesink branches
  * agnosticbin: Do not disconnect when chain is returning flushing
  * Remove static element names to make debugging easier
  * agnosticbin: Do not try to use a released element
  * agnosticbin: Add braces to one statement if's
  * agnosticbin: Do not reconnect during reconfiguration if caps are still valid
  * agnosticbin: change KmsLoop by a threadPool
  * agnosticbin: Do not try to call function if it was not set
  * kmstreebin: Remove input queue
  * agnosticbin: Add todo for disconnecting correctly

  [ David Fernandez ]
  * kmsutils: Add destroy function for gfloat

  [ Jose Antonio Santos Cadenas ]
  * agnosticbin: Add traces for dispose and finalize functions
  * agnosticbin: Fix parsebin linkage
  * agnosticbin: Rename variables and functions that make refernce to queue

  [ Miguel París Díaz ]
  * kmsbasertpendpoint: implement base set_transport_to_sdp
  * kmsbasertpendpoint: improve getting lock for properties getter/setter
  * kmsbasertpendpoint: use bundle property
  * kmsbasertpendpoint: get ssrc form RtpSession

  [ Jose Antonio Santos Cadenas ]
  * agnostcicbin: Ensure that parent element is not released while being used
  * agnosticbin: Synchronize elements from sink to src

  [ Miguel París Díaz ]
  * kmsbasertpendpoint: check if remote offer is rtcp-mux
  * kmsbasertpendpoint: add "proto" property
  * kmsbasertpendpoint: improve addr_type management
  * kmsbasertpendpoint: add getters for local ssrcs
  * kmsbasertpendpoint: improve code
  * kmsbasertpendpoint: use constants for rtcp-fb attrs
  * kmsbasertpendpoint: get rtcp-fb attrs from offer
  * BaseRtpEndpoint: add class to API
  * sdp_utils: add sdp_utils_media_get_ssrc
  * common: format CMakeLists
  * kmsbasertpendpoint: implement base start_transport_send
  * kmsremb: add FIXME
  * kmsbasertpendpoint: create always the RtpSession when update_sdp_media
  * kmsbasertpendpoint: create REMB manager in start_transport_send
  * kmsbasertpendpoint: improve update_sdp_media
  * kmsbasertpendpoint: configure "rtcp-min-interval" when create session
  * kmsbasertpendpoint: improve start_transport_send
  * kmsirtpconnection: interface definitions for RTP Connections
  * kmsbasertpendpoint: use RTP connection interface
  * kmsbasertpendpoint: rename rtp_endpoint to self
  * kmsbasertpendpoint: add RTCP properties
  * kmsbasertpendpoint: RTCP config base on prop values
  * kmsbasertpendpoint: improve code

  [ Santiago Carot-Nemesio ]
  * Add light weigh common referenciable structure

  [ Jose Antonio Santos Cadenas ]
  * Fix compilation problem when debian package uses -O2 flag

  [ Miguel París Díaz ]
  * kmsagnosticbin: check self is not NULL in reconfigure probe

  [ Jose Antonio Santos Cadenas ]
  * recordingprofile: Add audio only and video only profiles

  [ Miguel París Díaz ]
  * kmsbasertpendpoint: fix remote ssrc warn logging

  [ Jose Antonio Santos Cadenas ]
  * kmselement: Fix video shinchronization that was not disabled by property

  [ Miguel París Díaz ]
  * kmselement: synchronize_probe for buffers and buffer lists

  [ David Fernandez ]
  * kmsagnosticbin: Fix memory leak
  * kmsbufferinjector: Avoid memory leaks in test
  * kmsaudiomixer: Fix memory leak

  [ Santiago Carot-Nemesio ]
  * kmsutils: Fix memory leak

  [ Jose Antonio Santos Cadenas ]
  * valgring.supp: Add suppression for g_thread_pool_push
  * kmsenctreebin: Fix memory leak while releasing RembManager

  [ Miguel París Díaz ]
  * kmsbasertpendpoint: prepare remote_sdp_message_process_attrs to support more attrs
  * kmsbasertpendpoint: process abs-send-time hdrext from remote sdp
  * kmsbasertpendpoint: add abs-send-time RTP header extension when enabled

  [ Jose Antonio Santos Cadenas ]
  * ModuleManager: Implement directory recursion using boost

  [ Miguel París Díaz ]
  * kmsbasertpendpoint: rtcp-mux connection support
  * Fix lock management in basesdp and basertp endpoints

  [ David Fernandez ]
  * kmsaudiomixer: Replace kmsgenericstructure by kmsrefstruct
  * kmsgenericstructure: Remove kmsgenericstructure from project

  [ Miguel París Díaz ]
  * sdp_utils: only use the first codec that matches per media in the intersection

  [ David Fernandez ]
  * kmsbufferinjector: Fix memory leak
  * kmsaudiomixer: Remove extra object reference to avoid a memory leak

  [ Jose Antonio Santos Cadenas ]
  * MediaPipelineImpl: Force pipeline to use system clock

  [ Miguel París Díaz ]
  * kmsbasertpendpoint: remove kms_base_rtp_endpoint_get_rtpbin

  [ Jose Antonio Santos Cadenas ]
  * agnosticbin: Drop reconfigure events inside agnosticbin

  [ David Fernandez ]
  * kmsbasertpendpoint: Release gchar* to avoid memory leaks

  [ Jose Antonio Santos Cadenas ]
  * MediaElementImpl: Fix copy constructor from ElementConnectionData
  * MediaElementImpl: Send eos event before setting element state to NULL
  * MediaElementImpl: Send flush start event before disconnecting.

  [ Miguel París Díaz ]
  * kmsbasertpendpoint: move connection management functions at the beggining
  * kmsbasertpendpoint: manage connections instead of delegate it to the children

  [ Jose Antonio Santos Cadenas ]
  * kmsirtpconnection: Add connected signal
  * kmsirtpconnection: Add connected property to the interface
  * basertpendpoint: Do not allow links to payloader until connection is ready
  * MediaElementImpl: Do not use pad if it is not available
  * agnosticbin: Do not use leaky queues, they were hiding problems in webrtc
  * kmselement: Add trace in finalize function
  * kmselement: Fix typo in function name
  * kmselement: Drop flush event along with eos events
  * kmselement: Send flush start event once upstream elements are disconnected

  [ David Fernandez ]
  * SdpEndpointImpl: Add control to avoid renegotiation tries
  * SdpEndpointImpl: Denegate processAnswer without a previous generateOffer
  * SdpEndpointImpl: Avoid call to processAnswer twice

  [ Jose Antonio Santos Cadenas ]
  * Update debian dependencies
  * Prepare release 5.1.0

  [ José Antonio Santos Cadenas ]

 -- Jose Antonio Santos Cadenas <santoscadenas@gmail.com>  Fri, 23 Jan 2015 16:28:17 +0100

kms-core (5.0.4) testing; urgency=medium

  [ Jose Antonio Santos Cadenas ]
  * Prepare for next development iteration

  [ Santiago Carot-Nemesio ]
  * kmselement: Provide util methods to get information about pads

  [ Miguel París Díaz ]
  * Move keyframe and gaps management into kmsutils
  * Use gstreamer utility to create key_unit event
  * Improve keyframe event management
  * keyframe management: request only all_headers when new connection
  * kmsagnosticbin: drop buffers until key frame when src pad is connected
  * kmsagnosticbin: request key frame when decoder is added

  [ Jose Antonio Santos Cadenas ]
  * Upgrade kms-cmake-utils version
  * ModuleManager.cpp: Print name and version of loaded plugins if available

  [ Miguel París Díaz ]
  * kmsutils: add utilities for type destroying
  * kmsbitratefilter: add class skeleton
  * kmsbitratefilter: calc bitrate
  * kmsbitratefilter: update src caps with bitrate
  * kmsbitratefilter: implement transform_caps
  * kmsbasertpendpoint: add target-bitrate property

  [ Jose Antonio Santos Cadenas ]
  * ModuleManager: Store information about modules
  * CodeGenerator: Allow passing extra requires to pkgconfig
  * MediaSet: Do not destroy mediaset by default

  [ David Fernandez ]
  * bufferinjector: Add skeleton class

  [ Santiago Carot-Nemesio ]
  * MediaElementImpl: Allow format configuration of the media

  [ Miguel París Díaz ]
  * kmsagnosticbin: use parent_name:eleement_name as key in tees table

  [ Jose Antonio Santos Cadenas ]
  * cmake: Use a variable to define cmake installation directory
  * CodeGenerator: Order variable declaration
  * CodeGenerator: generate and install Find<MODULE>.cmake
  * Do not depend on code generator for dependency management
  * Do not rely on codegenerator for setting dependencies on pkgconfig file
  * CodeGenerator.cmake: Fix cache variables type
  * Add required libraries in generated FindKMSCORE.cmake
  * Use generic_find to locate compilation dependencies
  * Fix compilations flags for vp8parse
  * Add FincKmsCommons.cmake to configure library dependencies
  * FincKmsCommons.cmake.in: Fixes to find generated code

  [ Santiago Carot-Nemesio ]
  * kmsutils: Add destroy function for GstClockTime

  [ Jose Antonio Santos Cadenas ]
  * Add .idea to .gitignore
  * Improve generated Find<Module>.cmake
  * Add method for getting values from configuration
  * MediaObjectImpl: Allow getting values from configuration with a default value

  [ Miguel París Díaz ]
  * Revert "kmsagnosticbin: drop buffers until key frame when src pad is connected"

  [ Jose Antonio Santos Cadenas ]
  * Prepare release 5.0.4

  [ José Antonio Santos Cadenas ]

 -- Jose Antonio Santos Cadenas <santoscadenas@gmail.com>  Tue, 07 Oct 2014 13:18:19 +0200

kms-core (5.0.3) testing; urgency=medium

  [ Jose Antonio Santos Cadenas ]
  * Prepare for next development iteration
  * Change kurento-module-creator dependency to 3.0.4
  * Prepare release 5.0.3

  [ José Antonio Santos Cadenas ]

 -- Jose Antonio Santos Cadenas <santoscadenas@gmail.com>  Mon, 22 Sep 2014 10:39:32 +0200

kms-core (5.0.2) testing; urgency=medium

  [ Jose Antonio Santos Cadenas ]
  * Prepare for next development iteration
  * Update kurento-module-creator dependencies
  * Prepare release 5.0.2

  [ José Antonio Santos Cadenas ]

 -- Jose Antonio Santos Cadenas <santoscadenas@gmail.com>  Sat, 20 Sep 2014 22:16:05 +0200

kms-core (5.0.1) testing; urgency=medium

  [ Jose Antonio Santos Cadenas ]
  * Prepare for next development iteration
  * Add templates for pom.xml, package.json and bower.json
  * Add license to javascript generated code
  * Improve codegeneration log, specially when there are failures
  * CMake: Change variable name
  * Add message of included autogenerated cmake

  [ Santiago Carot-Nemesio ]
  * kmselement: Set query funcion for sink pads
  * kmselement: Add audio and video properties

  [ Jose Antonio Santos Cadenas ]
  * Require kurento-module-creator >=3.0.1
  * Prepare release 5.0.1

  [ José Antonio Santos Cadenas ]

 -- Jose Antonio Santos Cadenas <santoscadenas@gmail.com>  Fri, 19 Sep 2014 11:14:25 +0200

kms-core (5.0.0) testing; urgency=medium

  * Initial release.

 -- Jose Antonio Santos Cadenas <santoscadenas@gmail.com>  Wed, 17 Sep 2014 12:29:54 +0200

kms-core (5.0.0~rc1) testing; urgency=medium

  * Initial release.

 -- Jose Antonio Santos Cadenas <santoscadenas@gmail.com>  Fri, 11 Jul 2014 18:52:50 +0200<|MERGE_RESOLUTION|>--- conflicted
+++ resolved
@@ -1,21 +1,14 @@
-<<<<<<< HEAD
 kms-core (7.0.0-0kurento1) UNRELEASED; urgency=medium
-=======
-kms-core (6.13.1-0kurento1) UNRELEASED; urgency=medium
->>>>>>> cd9006f0
 
   [ Juan Navarro ]
   * UNRELEASED
 
-<<<<<<< HEAD
   [ Mario Jr ]
   * First version of GStreamer 1.14 port
 
   [ Juan Navarro ]
   * debian/control: Add deps needed for building and testing
 
- -- Juan Navarro <juan.navarro@gmx.es>  Mon, 10 Jun 2019 11:12:34 +0200
-=======
  -- Juan Navarro <juan.navarro@gmx.es>  Thu, 19 Dec 2019 19:17:37 +0100
 
 kms-core (6.13.0-0kurento1) testing; urgency=medium
@@ -39,7 +32,6 @@
   * Prepare release 6.11.0-0kurento1
 
  -- Juan Navarro <juan.navarro@gmx.es>  Fri, 19 Jul 2019 19:47:54 +0200
->>>>>>> cd9006f0
 
 kms-core (6.10.0-0kurento1) testing; urgency=medium
 
